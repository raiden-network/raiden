# -*- mode: python -*-
from __future__ import print_function

import pdb
import platform
import sys
from PyInstaller.building.datastruct import unique_name

from raiden.utils.system import get_system_spec

"""
PyInstaller spec file to build single file or dir distributions
"""

# Set to false to produce an exploded single-dir
ONEFILE = int(os.environ.get("ONEFILE", True))

# Hack: This is a list of prefixes to be removed from the `binaries`.
#       We do this to prevent including unnecessary libraries (pyav audio / video dependencies)
BINARIES_PREFIX_BLOCKLIST = []


def Entrypoint(
    dist,
    group,
    name,
    scripts=None,
    pathex=None,
    hiddenimports=None,
    hookspath=None,
    excludes=None,
    runtime_hooks=None,
    datas=None,
):
    import pkg_resources

    # get toplevel packages of distribution from metadata
    def get_toplevel(dist):
        distribution = pkg_resources.get_distribution(dist)
        if distribution.has_metadata("top_level.txt"):
            return list(distribution.get_metadata("top_level.txt").split())
        else:
            return []

    hiddenimports = hiddenimports or []
    packages = []
    for distribution in hiddenimports:
        try:
            packages += get_toplevel(distribution)
        except:
            pass

    scripts = scripts or []
    pathex = pathex or []
    # get the entry point
    ep = pkg_resources.get_entry_info(dist, group, name)
    # insert path of the egg at the verify front of the search path
    pathex = [ep.dist.location] + pathex
    # script name must not be a valid module name to avoid name clashes on import
    script_path = os.path.join(workpath, name + "-script.py")
    print("creating script for entry point", dist, group, name)
    with open(script_path, "w") as fh:
        print("import", ep.module_name, file=fh)
        print("%s.%s()" % (ep.module_name, ".".join(ep.attrs)), file=fh)
        for package in packages:
            print("import", package, file=fh)

    analysis = Analysis(
        [script_path] + scripts,
        pathex=pathex,
        hiddenimports=hiddenimports,
        hookspath=hookspath,
        excludes=excludes,
        runtime_hooks=runtime_hooks,
        datas=datas,
        )
    # `Analysis.binaries` behaves set-like and matches on the first tuple item (`name`).
    # Since library names include the version we first build a list of the concrete names
    # by prefix matching and then remove it from the list.
    for binary_to_remove in [
        (name, path, typecode)
        for name, path, typecode in analysis.binaries
        if any(name.startswith(blocklist_item) for blocklist_item in BINARIES_PREFIX_BLOCKLIST)
<<<<<<< HEAD
    ]
    # analysis.binaries -= binaries_to_remove
=======
    ]:
        analysis.binaries.remove(binary_to_remove)
        analysis.binaries.filenames.remove(unique_name(binary_to_remove))

>>>>>>> 6f2bf747
    return analysis


if hasattr(pdb, "pdb"):
    # pdbpp moves the stdlib pdb to the `pdb` attribute of it's own patched pdb module
    raise RuntimeError(
        "pdbpp is installed which causes broken PyInstaller builds. Please uninstall it.",
    )


# We don't need Tk and friends
sys.modules["FixTk"] = None

executable_name = "raiden-{}-{}-{}".format(
    os.environ.get("ARCHIVE_TAG", "v" + get_system_spec()["raiden"]),
    "macOS" if platform.system() == "Darwin" else platform.system().lower(),
    platform.machine(),
)

a = Entrypoint(
    "raiden",
    "console_scripts",
    "raiden",
    hookspath=["tools/pyinstaller_hooks"],
    runtime_hooks=[
        "tools/pyinstaller_hooks/runtime_gevent_monkey.py",
        "tools/pyinstaller_hooks/runtime_encoding.py",
        "tools/pyinstaller_hooks/runtime_raiden_contracts.py",
    ],
    hiddenimports=[],
    datas=[],
    excludes=[
        "_tkinter",
        "FixTk",
        "ipython",
        "jupyter",
        "jupyter_core",
        "notebook",
        "tcl",
        "tk",
        "tkinter",
        "Tkinter",
    ],
)

pyz = PYZ(a.pure, a.zipped_data, cipher=None)

if ONEFILE:
    exe = EXE(
        pyz,
        a.scripts,
        a.binaries,
        a.zipfiles,
        a.datas,
        name=executable_name,
        debug=False,
        strip=False,
        upx=False,
        runtime_tmpdir=None,
        console=True,
    )
else:
    exe = EXE(
        pyz,
        a.scripts,
        exclude_binaries=True,
        name=executable_name,
        debug="all",
        strip=False,
        upx=False,
        console=True,
    )
    coll = COLLECT(
        exe,
        a.binaries,
        a.zipfiles,
        a.datas,
        strip=False,
        upx=False,
        name="raiden",
    )<|MERGE_RESOLUTION|>--- conflicted
+++ resolved
@@ -80,16 +80,10 @@
     for binary_to_remove in [
         (name, path, typecode)
         for name, path, typecode in analysis.binaries
-        if any(name.startswith(blocklist_item) for blocklist_item in BINARIES_PREFIX_BLOCKLIST)
-<<<<<<< HEAD
-    ]
-    # analysis.binaries -= binaries_to_remove
-=======
-    ]:
+        if any(name.startswith(blocklist_item) for blocklist_item in BINARIES_PREFIX_BLOCKLIST)]:
         analysis.binaries.remove(binary_to_remove)
         analysis.binaries.filenames.remove(unique_name(binary_to_remove))
-
->>>>>>> 6f2bf747
+        
     return analysis
 
 
