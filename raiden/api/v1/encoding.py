--- conflicted
+++ resolved
@@ -20,11 +20,7 @@
 from raiden.settings import DEFAULT_INITIAL_CHANNEL_TARGET, DEFAULT_JOINABLE_FUNDS_TARGET
 from raiden.transfer import channel
 from raiden.transfer.mediated_transfer.mediation_fee import FeeScheduleState
-<<<<<<< HEAD
-from raiden.transfer.state import ChannelState, NettingChannelState
-=======
 from raiden.transfer.state import ChannelState, NettingChannelState, TokenNetworkState
->>>>>>> a1051607
 
 
 class InvalidEndpoint(NotFound):
@@ -276,8 +272,6 @@
         decoding_class = FeeScheduleState
 
 
-<<<<<<< HEAD
-=======
 class TokenNetworkStateSchema(BaseSchema):
     address = AddressField(dump_only=True)
     token_address = AddressField(dump_only=True)
@@ -296,7 +290,6 @@
         decoding_class = dict
 
 
->>>>>>> a1051607
 class ChannelStateSchema(BaseSchema):
     channel_identifier = fields.Integer(attribute="identifier")
     token_network_address = AddressField()
