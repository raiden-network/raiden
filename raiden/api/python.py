--- conflicted
+++ resolved
@@ -849,11 +849,7 @@
             canonical_identifier=channel_state.canonical_identifier, reveal_timeout=reveal_timeout
         )
 
-<<<<<<< HEAD
-    def set_fee_schedule(
-=======
     def set_channel_fee_schedule(
->>>>>>> a1051607
         self,
         registry_address: TokenNetworkRegistryAddress,
         token_address: TokenAddress,
@@ -870,14 +866,11 @@
             partner_address=partner_address,
         )
 
-<<<<<<< HEAD
         assert channel_state, "channel not found"
 
         if channel.get_status(channel_state) != ChannelState.STATE_OPENED:
             raise UnexpectedChannelState("Can not update the fee schedule of a closed channel")
 
-=======
->>>>>>> a1051607
         if not is_binary_address(token_address):
             raise InvalidBinaryAddress(
                 "Expected binary address format for token in channel deposit"
@@ -894,11 +887,7 @@
         if channel_state is None:
             raise NonexistingChannel("No channel with partner_address for the given token")
 
-<<<<<<< HEAD
-        self.raiden.set_fee_schedule(
-=======
         self.raiden.set_channel_fee_schedule(
->>>>>>> a1051607
             canonical_identifier=channel_state.canonical_identifier, fee_schedule=fee_schedule
         )
 
