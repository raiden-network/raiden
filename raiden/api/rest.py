import errno
import json
import logging
import socket
from hashlib import sha256
from http import HTTPStatus

import gevent
import gevent.pool
import structlog
from eth_utils import encode_hex, to_checksum_address
from flask import Flask, Response, make_response, request, send_from_directory, url_for
from flask.json import jsonify
from flask_cors import CORS
from flask_restful import Api, abort
from gevent.pywsgi import WSGIServer
from hexbytes import HexBytes
from raiden_webui import RAIDEN_WEBUI_PATH
from webargs.flaskparser import parser
from werkzeug.exceptions import NotFound

from raiden.api.exceptions import ChannelNotFound, NonexistingChannel
from raiden.api.objects import AddressList, PartnersPerTokenList
from raiden.api.python import RaidenAPI
from raiden.api.v1.encoding import (
    AddressListSchema,
    ChannelStateSchema,
    EventPaymentReceivedSuccessSchema,
    EventPaymentSentFailedSchema,
    EventPaymentSentSuccessSchema,
    HexAddressConverter,
    InvalidEndpoint,
    PartnersPerTokenListSchema,
    PaymentSchema,
    TokenNetworkStateSchema,
)
from raiden.api.v1.resources import (
    AddressResource,
    BlockchainEventsNetworkResource,
    BlockchainEventsTokenResource,
    ChannelBlockchainEventsResource,
    ChannelsResource,
    ChannelsResourceByTokenAddress,
    ChannelsResourceByTokenAndPartnerAddress,
    ConnectionsInfoResource,
    ConnectionsResource,
    MintTokenResource,
    PartnersResourceByTokenAddress,
    PaymentResource,
    PendingTransfersResource,
    PendingTransfersResourceByTokenAddress,
    PendingTransfersResourceByTokenAndPartnerAddress,
    RaidenInternalEventsResource,
    RegisterTokenResource,
    TokenNetworkStateResource,
    TokensResource,
    VersionResource,
    create_blueprint,
)
from raiden.constants import GENESIS_BLOCK_NUMBER, UINT256_MAX, Environment
from raiden.exceptions import (
    AddressWithoutCode,
    AlreadyRegisteredTokenAddress,
    APIServerPortInUseError,
    DepositMismatch,
    DepositOverLimit,
    DuplicatedChannelError,
    InsufficientEth,
    InsufficientFunds,
    InsufficientGasReserve,
    InvalidAmount,
    InvalidBinaryAddress,
    InvalidBlockNumberInput,
    InvalidFeeSchedule,
    InvalidNumberInput,
    InvalidRevealTimeout,
    InvalidSecret,
    InvalidSecretHash,
    InvalidSettleTimeout,
    InvalidToken,
    InvalidTokenAddress,
    MintFailed,
    PaymentConflict,
    RaidenRecoverableError,
    SamePeerAddress,
    TokenNetworkDeprecated,
    TokenNotRegistered,
    UnexpectedChannelState,
    UnknownTokenAddress,
    WithdrawMismatch,
)
from raiden.transfer import channel, views
from raiden.transfer.events import (
    EventPaymentReceivedSuccess,
    EventPaymentSentFailed,
    EventPaymentSentSuccess,
)
from raiden.transfer.mediated_transfer.mediation_fee import FeeScheduleState
from raiden.transfer.state import ChannelState, NettingChannelState
from raiden.utils import (
    Endpoint,
    create_default_identifier,
    get_system_spec,
    optional_address_to_string,
    split_endpoint,
)
from raiden.utils.runnable import Runnable
from raiden.utils.testnet import MintingMethod
from raiden.utils.typing import (
    Address,
    Any,
    BlockSpecification,
    BlockTimeout,
    Dict,
    List,
    Optional,
    PaymentAmount,
    PaymentID,
    Secret,
    SecretHash,
    TargetAddress,
    TokenAddress,
    TokenAmount,
    TokenNetworkRegistryAddress,
    WithdrawAmount,
)

log = structlog.get_logger(__name__)

ERROR_STATUS_CODES = [
    HTTPStatus.CONFLICT,
    HTTPStatus.REQUEST_TIMEOUT,
    HTTPStatus.PAYMENT_REQUIRED,
    HTTPStatus.BAD_REQUEST,
    HTTPStatus.NOT_FOUND,
    HTTPStatus.NOT_IMPLEMENTED,
    HTTPStatus.INTERNAL_SERVER_ERROR,
]


URLS_V1 = [
    ("/address", AddressResource),
    ("/version", VersionResource),
    ("/channels", ChannelsResource),
    ("/channels/<hexaddress:token_address>", ChannelsResourceByTokenAddress),
    (
        "/channels/<hexaddress:token_address>/<hexaddress:partner_address>",
        ChannelsResourceByTokenAndPartnerAddress,
    ),
    ("/connections/<hexaddress:token_address>", ConnectionsResource),
    ("/connections", ConnectionsInfoResource),
    ("/payments", PaymentResource),
    ("/payments/<hexaddress:token_address>", PaymentResource, "token_paymentresource"),
    (
        "/payments/<hexaddress:token_address>/<hexaddress:target_address>",
        PaymentResource,
        "token_target_paymentresource",
    ),
    ("/tokens", TokensResource),
    ("/tokens/<hexaddress:token_address>/settings", TokenNetworkStateResource),
    ("/tokens/<hexaddress:token_address>/partners", PartnersResourceByTokenAddress),
    ("/tokens/<hexaddress:token_address>", RegisterTokenResource),
    ("/pending_transfers", PendingTransfersResource, "pending_transfers_resource"),
    (
        "/pending_transfers/<hexaddress:token_address>",
        PendingTransfersResourceByTokenAddress,
        "pending_transfers_resource_by_token",
    ),
    (
        "/pending_transfers/<hexaddress:token_address>/<hexaddress:partner_address>",
        PendingTransfersResourceByTokenAndPartnerAddress,
        "pending_transfers_resource_by_token_and_partner",
    ),
    ("/_debug/blockchain_events/network", BlockchainEventsNetworkResource),
    ("/_debug/blockchain_events/tokens/<hexaddress:token_address>", BlockchainEventsTokenResource),
    (
        "/_debug/blockchain_events/token_network_registries/<hexaddress:token_address>/channels",
        ChannelBlockchainEventsResource,
        "tokenchanneleventsresourceblockchain",
    ),
    (
        (
            "/_debug/blockchain_events/token_network_registries/"
            "<hexaddress:token_address>/channels/<hexaddress:partner_address>"
        ),
        ChannelBlockchainEventsResource,
    ),
    ("/_debug/raiden_events", RaidenInternalEventsResource),
    ("/_testing/tokens/<hexaddress:token_address>/mint", MintTokenResource, "tokensmintresource"),
]


def api_response(result: Any, status_code: HTTPStatus = HTTPStatus.OK) -> Response:
    if status_code == HTTPStatus.NO_CONTENT:
        assert not result, "Provided 204 response with non-zero length response"
        data = ""
    else:
        data = json.dumps(result)

    log.debug("Request successful", response=result, status_code=status_code)
    response = make_response(
        (data, status_code, {"mimetype": "application/json", "Content-Type": "application/json"})
    )
    return response


def api_error(errors: Any, status_code: HTTPStatus) -> Response:
    assert status_code in ERROR_STATUS_CODES, "Programming error, unexpected error status code"
    log.error("Error processing request", errors=errors, status_code=status_code)
    response = make_response(
        (
            json.dumps(dict(errors=errors)),
            status_code,
            {"mimetype": "application/json", "Content-Type": "application/json"},
        )
    )
    return response


@parser.error_handler
def handle_request_parsing_error(err, _req, _schema, _err_status_code, _err_headers):
    """ This handles request parsing errors generated for example by schema
    field validation failing."""
    abort(HTTPStatus.BAD_REQUEST, errors=err.messages)


def endpoint_not_found(e) -> Response:
    errors = ["invalid endpoint"]
    if isinstance(e, InvalidEndpoint):
        errors.append(e.description)
    return api_error(errors, HTTPStatus.NOT_FOUND)


def hexbytes_to_str(map_: Dict) -> None:
    """ Converts values that are of type `HexBytes` to strings. """
    for k, v in map_.items():
        if isinstance(v, HexBytes):
            map_[k] = encode_hex(v)


def encode_byte_values(map_: Dict) -> None:
    """ Converts values that are of type `bytes` to strings. """
    for k, v in map_.items():
        if isinstance(v, bytes):
            map_[k] = encode_hex(v)


def encode_object_to_str(map_: Dict) -> None:
    for k, v in map_.items():
        if isinstance(v, int) or k == "args":
            continue
        if not isinstance(v, str):
            map_[k] = repr(v)


def normalize_events_list(old_list: List) -> List:
    """Internally the `event_type` key is prefixed with underscore but the API
    returns an object without that prefix"""
    new_list = []
    for _event in old_list:
        new_event = dict(_event)
        if new_event.get("args"):
            new_event["args"] = dict(new_event["args"])
            encode_byte_values(new_event["args"])
        # remove the queue identifier
        if new_event.get("queue_identifier"):
            del new_event["queue_identifier"]
        # the events contain HexBytes values, convert those to strings
        hexbytes_to_str(new_event)
        # Some of the raiden events contain accounts and as such need to
        # be exported in hex to the outside world
        name = new_event["event"]
        if name == "EventPaymentReceivedSuccess":
            new_event["initiator"] = to_checksum_address(new_event["initiator"])
        if name in ("EventPaymentSentSuccess", "EventPaymentSentFailed"):
            new_event["target"] = to_checksum_address(new_event["target"])
        encode_byte_values(new_event)
        # encode unserializable objects
        encode_object_to_str(new_event)
        new_list.append(new_event)
    return new_list


def convert_to_serializable(event_list: List) -> List[Dict]:
    returned_events = []
    for event in event_list:
        new_event = {"event": type(event).__name__}
        new_event.update(event.__dict__)
        returned_events.append(new_event)
    return returned_events


def restapi_setup_urls(flask_api_context, rest_api, urls):
    for url_tuple in urls:
        if len(url_tuple) == 2:
            route, resource_cls = url_tuple
            endpoint = resource_cls.__name__.lower()
        elif len(url_tuple) == 3:
            route, resource_cls, endpoint = url_tuple
        else:
            raise ValueError(f"Invalid URL format: {url_tuple!r}")
        flask_api_context.add_resource(
            resource_cls,
            route,
            resource_class_kwargs={"rest_api_object": rest_api},
            endpoint=endpoint,
        )


def restapi_setup_type_converters(flask_app, names_to_converters):
    for key, value in names_to_converters.items():
        flask_app.url_map.converters[key] = value


class APIServer(Runnable):  # pragma: no unittest
    """
    Runs the API-server that routes the endpoint to the resources.
    The API is wrapped in multiple layers, and the Server should be invoked this way::

        # instance of the raiden-api
        raiden_api = RaidenAPI(...)

        # wrap the raiden-api with rest-logic and encoding
        rest_api = RestAPI(raiden_api)

        # create the server and link the api-endpoints with flask / flask-restful middleware
        api_server = APIServer(rest_api, {'host: '127.0.0.1', 'port': 5001})

        # run the server greenlet
        api_server.start()
    """

    _api_prefix = "/api/1"

    def __init__(
        self,
        rest_api: "RestAPI",
        config: Dict[str, Any],
        cors_domain_list: List[str] = None,
        web_ui: bool = False,
        eth_rpc_endpoint: str = None,
    ) -> None:
        super().__init__()
        if rest_api.version != 1:
            raise ValueError(f"Invalid api version: {rest_api.version}")
        self._api_prefix = f"/api/v{rest_api.version}"

        flask_app = Flask(__name__)
        if cors_domain_list:
            CORS(flask_app, origins=cors_domain_list)

        if eth_rpc_endpoint:
            if not eth_rpc_endpoint.startswith("http"):
                eth_rpc_endpoint = f"http://{eth_rpc_endpoint}"
            flask_app.config["WEB3_ENDPOINT"] = eth_rpc_endpoint

        blueprint = create_blueprint()
        flask_api_context = Api(blueprint, prefix=self._api_prefix)

        restapi_setup_type_converters(flask_app, {"hexaddress": HexAddressConverter})

        restapi_setup_urls(flask_api_context, rest_api, URLS_V1)

        self.config = config
        self.rest_api = rest_api
        self.flask_app = flask_app
        self.blueprint = blueprint
        self.flask_api_context = flask_api_context

        self.wsgiserver = None
        self.flask_app.register_blueprint(self.blueprint)

        self.flask_app.config["WEBUI_PATH"] = RAIDEN_WEBUI_PATH

        self.flask_app.register_error_handler(HTTPStatus.NOT_FOUND, endpoint_not_found)
        self.flask_app.register_error_handler(Exception, self.unhandled_exception)
        self.flask_app.before_request(self._is_raiden_running)

        # needed so flask_restful propagates the exception to our error handler above
        # or else, it'll replace it with a E500 response
        self.flask_app.config["PROPAGATE_EXCEPTIONS"] = True

        if web_ui:
            for route in ("/ui/<path:file_name>", "/ui", "/ui/", "/index.html", "/"):
                self.flask_app.add_url_rule(
                    route, route, view_func=self._serve_webui, methods=("GET",)
                )

        self._is_raiden_running()

    def _is_raiden_running(self) -> None:
        # We cannot accept requests before the node has synchronized with the
        # blockchain, which is done during the call to RaidenService.start.
        # Otherwise there is no guarantee that the node is in a valid state and
        # that the actions are valid, e.g. deposit in a channel that has closed
        # while the node was offline.
        if not self.rest_api.raiden_api.raiden:
            raise RuntimeError("The RaidenService must be started before the API can be used")

    def _serve_webui(self, file_name="index.html"):  # pylint: disable=redefined-builtin
        try:
            if not file_name:
                raise NotFound

            web3 = self.flask_app.config.get("WEB3_ENDPOINT")
            if "config." in file_name and file_name.endswith(".json"):
                environment_type = self.rest_api.raiden_api.raiden.config[
                    "environment_type"
                ].name.lower()
                config = {
                    "raiden": self._api_prefix,
                    "web3": web3,
                    "settle_timeout": self.rest_api.raiden_api.raiden.config["settle_timeout"],
                    "reveal_timeout": self.rest_api.raiden_api.raiden.config["reveal_timeout"],
                    "environment_type": environment_type,
                }

                # if raiden sees eth rpc endpoint as localhost, replace it by Host header,
                # which is the hostname by which the client/browser sees/access the raiden node
                host_header = request.headers.get("Host")
                if web3 and host_header:
                    web3_host, web3_port = split_endpoint(web3)
                    if web3_host in ("localhost", "127.0.0.1"):
                        host, _ = split_endpoint(Endpoint(host_header))
                        web3_port_str = ""
                        if web3_port:
                            web3_port_str = f":{web3_port}"
                        web3 = f"http://{host}{web3_port_str}"
                        config["web3"] = web3

                response = jsonify(config)
            else:
                response = send_from_directory(self.flask_app.config["WEBUI_PATH"], file_name)
        except (NotFound, AssertionError):
            response = send_from_directory(self.flask_app.config["WEBUI_PATH"], "index.html")
        return response

    def _run(self) -> None:  # type: ignore
        try:
            # stop may have been executed before _run was scheduled, in this
            # case wsgiserver will be None
            if self.wsgiserver is not None:
                self.wsgiserver.serve_forever()
        except gevent.GreenletExit:  # pylint: disable=try-except-raise
            raise
        except Exception:
            self.stop()  # ensure cleanup and wait on subtasks
            raise

    def start(self) -> None:
        log.debug(
            "REST API starting",
            host=self.config["host"],
            port=self.config["port"],
            node=to_checksum_address(self.rest_api.raiden_api.address),
        )

        # WSGI expects an stdlib logger. With structlog there's conflict of
        # method names. Rest unhandled exception will be re-raised here:
        wsgi_log = logging.getLogger(__name__ + ".pywsgi")

        # server.stop() clears the handle and the pool, this is okay since a
        # new WSGIServer is created on each start
        pool = gevent.pool.Pool()
        wsgiserver = WSGIServer(
            (self.config["host"], self.config["port"]),
            self.flask_app,
            log=wsgi_log,
            error_log=wsgi_log,
            spawn=pool,
        )

        try:
            wsgiserver.init_socket()
        except socket.error as e:
            if e.errno == errno.EADDRINUSE:
                raise APIServerPortInUseError()
            raise

        self.wsgiserver = wsgiserver

        log.debug(
            "REST API started",
            host=self.config["host"],
            port=self.config["port"],
            node=to_checksum_address(self.rest_api.raiden_api.address),
        )

        super().start()

    def stop(self) -> None:
        log.debug(
            "REST API stopping",
            host=self.config["host"],
            port=self.config["port"],
            node=to_checksum_address(self.rest_api.raiden_api.address),
        )

        if self.wsgiserver is not None:
            self.wsgiserver.stop()
            self.wsgiserver = None

        log.debug(
            "REST API stopped",
            host=self.config["host"],
            port=self.config["port"],
            node=to_checksum_address(self.rest_api.raiden_api.address),
        )

    def unhandled_exception(self, exception: Exception) -> Response:
        """ Flask.errorhandler when an exception wasn't correctly handled """
        log.critical(
            "Unhandled exception when processing endpoint request",
            exc_info=True,
            node=to_checksum_address(self.rest_api.raiden_api.address),
        )
        self.greenlet.kill(exception)
        return api_error([str(exception)], HTTPStatus.INTERNAL_SERVER_ERROR)


class RestAPI:  # pragma: no unittest
    """
    This wraps around the actual RaidenAPI in api/python.
    It will provide the additional, neccessary RESTful logic and
    the proper JSON-encoding of the Objects provided by the RaidenAPI
    """

    version = 1

    def __init__(self, raiden_api: RaidenAPI) -> None:
        self.raiden_api = raiden_api
        self.channel_schema = ChannelStateSchema()
        self.token_network_schema = TokenNetworkStateSchema()
        self.address_list_schema = AddressListSchema()
        self.partner_per_token_list_schema = PartnersPerTokenListSchema()
        self.payment_schema = PaymentSchema()
        self.sent_success_payment_schema = EventPaymentSentSuccessSchema()
        self.received_success_payment_schema = EventPaymentReceivedSuccessSchema()
        self.failed_payment_schema = EventPaymentSentFailedSchema()

    def get_our_address(self) -> Response:
        return api_response(result=dict(our_address=to_checksum_address(self.raiden_api.address)))

    @classmethod
    def get_raiden_version(self):
        return api_response(result=dict(version=get_system_spec()["raiden"]))

    def register_token(
        self, registry_address: TokenNetworkRegistryAddress, token_address: TokenAddress
    ) -> Response:
        if self.raiden_api.raiden.config["environment_type"] == Environment.PRODUCTION:
            return api_error(
                errors="Registering a new token is currently disabled in production mode",
                status_code=HTTPStatus.NOT_IMPLEMENTED,
            )

        conflict_exceptions = (
            AddressWithoutCode,
            AlreadyRegisteredTokenAddress,
            InvalidBinaryAddress,
            InvalidToken,
            InvalidTokenAddress,
            RaidenRecoverableError,
        )
        log.debug(
            "Registering token",
            node=to_checksum_address(self.raiden_api.address),
            registry_address=to_checksum_address(registry_address),
            token_address=to_checksum_address(token_address),
        )
        try:
            token_network_address = self.raiden_api.token_network_register(
                registry_address=registry_address,
                token_address=token_address,
                channel_participant_deposit_limit=TokenAmount(UINT256_MAX),
                token_network_deposit_limit=TokenAmount(UINT256_MAX),
            )
        except conflict_exceptions as e:
            return api_error(errors=str(e), status_code=HTTPStatus.CONFLICT)
        except InsufficientEth as e:
            return api_error(errors=str(e), status_code=HTTPStatus.PAYMENT_REQUIRED)

        return api_response(
            result=dict(token_network_address=to_checksum_address(token_network_address)),
            status_code=HTTPStatus.CREATED,
        )

    def mint_token(
        self,
        token_address: TokenAddress,
        to: Address,
        value: TokenAmount,
        contract_method: MintingMethod,
    ) -> Response:
        if self.raiden_api.raiden.config["environment_type"] == Environment.PRODUCTION:
            return api_error(
                errors="Minting a token is currently disabled in production mode",
                status_code=HTTPStatus.NOT_IMPLEMENTED,
            )

        log.debug(
            "Minting token",
            node=to_checksum_address(self.raiden_api.address),
            token_address=to_checksum_address(token_address),
            to=to_checksum_address(to),
            value=value,
            contract_method=contract_method,
        )

        try:
            tx_hash = self.raiden_api.mint_token(
                token_address=token_address, to=to, value=value, contract_method=contract_method
            )
        except MintFailed as e:
            return api_error(f"Minting failed: {str(e)}", status_code=HTTPStatus.BAD_REQUEST)

        return api_response(
            status_code=HTTPStatus.OK, result=dict(transaction_hash=encode_hex(tx_hash))
        )

    def open(
        self,
        registry_address: TokenNetworkRegistryAddress,
        partner_address: Address,
        token_address: TokenAddress,
        settle_timeout: BlockTimeout = None,
        reveal_timeout: BlockTimeout = None,
        total_deposit: TokenAmount = None,
    ) -> Response:
        log.debug(
            "Opening channel",
            node=to_checksum_address(self.raiden_api.address),
            registry_address=to_checksum_address(registry_address),
            partner_address=to_checksum_address(partner_address),
            token_address=to_checksum_address(token_address),
            settle_timeout=settle_timeout,
            reveal_timeout=reveal_timeout,
        )

        try:
            token = self.raiden_api.raiden.proxy_manager.token(token_address)
        except AddressWithoutCode as e:
            return api_error(errors=str(e), status_code=HTTPStatus.CONFLICT)

        balance = token.balance_of(self.raiden_api.raiden.address)

        if total_deposit is not None and total_deposit > balance:
            error_msg = "Not enough balance to deposit. {} Available={} Needed={}".format(
                to_checksum_address(token_address), balance, total_deposit
            )
            return api_error(errors=error_msg, status_code=HTTPStatus.PAYMENT_REQUIRED)

        try:
            self.raiden_api.channel_open(
                registry_address=registry_address,
                token_address=token_address,
                partner_address=partner_address,
                settle_timeout=settle_timeout,
                reveal_timeout=reveal_timeout,
            )
        except (
            InvalidBinaryAddress,
            InvalidSettleTimeout,
            SamePeerAddress,
            AddressWithoutCode,
            DuplicatedChannelError,
            TokenNotRegistered,
        ) as e:
            return api_error(errors=str(e), status_code=HTTPStatus.CONFLICT)
        except (InsufficientEth, InsufficientFunds, InsufficientGasReserve) as e:
            return api_error(errors=str(e), status_code=HTTPStatus.PAYMENT_REQUIRED)

        if total_deposit:
            # make initial deposit
            log.debug(
                "Depositing to new channel",
                node=to_checksum_address(self.raiden_api.address),
                registry_address=to_checksum_address(registry_address),
                token_address=to_checksum_address(token_address),
                partner_address=to_checksum_address(partner_address),
                total_deposit=total_deposit,
            )
            try:
                self.raiden_api.set_total_channel_deposit(
                    registry_address=registry_address,
                    token_address=token_address,
                    partner_address=partner_address,
                    total_deposit=total_deposit,
                )
            except (InsufficientEth, InsufficientFunds) as e:
                return api_error(errors=str(e), status_code=HTTPStatus.PAYMENT_REQUIRED)
            except (NonexistingChannel, UnknownTokenAddress) as e:
                return api_error(errors=str(e), status_code=HTTPStatus.BAD_REQUEST)
            except (DepositOverLimit, DepositMismatch, UnexpectedChannelState) as e:
                return api_error(errors=str(e), status_code=HTTPStatus.CONFLICT)

        channel_state = views.get_channelstate_for(
            views.state_from_raiden(self.raiden_api.raiden),
            registry_address,
            token_address,
            partner_address,
        )

        result = self.channel_schema.dump(channel_state)

        return api_response(result=result, status_code=HTTPStatus.CREATED)

    def connect(
        self,
        registry_address: TokenNetworkRegistryAddress,
        token_address: TokenAddress,
        funds: TokenAmount,
        initial_channel_target: int = 3,
        joinable_funds_target: float = 0.4,
    ) -> Response:
        log.debug(
            "Connecting to token network",
            node=to_checksum_address(self.raiden_api.address),
            registry_address=to_checksum_address(registry_address),
            token_address=to_checksum_address(token_address),
            funds=funds,
            initial_channel_target=initial_channel_target,
            joinable_funds_target=joinable_funds_target,
        )
        try:
            self.raiden_api.token_network_connect(
                registry_address,
                token_address,
                funds,
                initial_channel_target,
                joinable_funds_target,
            )
        except (InsufficientEth, InsufficientFunds, InsufficientGasReserve) as e:
            return api_error(errors=str(e), status_code=HTTPStatus.PAYMENT_REQUIRED)
        except (InvalidAmount, InvalidBinaryAddress) as e:
            return api_error(errors=str(e), status_code=HTTPStatus.CONFLICT)

        return api_response(result=dict(), status_code=HTTPStatus.NO_CONTENT)

    def leave(
        self, registry_address: TokenNetworkRegistryAddress, token_address: TokenAddress
    ) -> Response:
        log.debug(
            "Leaving token network",
            node=to_checksum_address(self.raiden_api.address),
            registry_address=to_checksum_address(registry_address),
            token_address=to_checksum_address(token_address),
        )
        closed_channels = self.raiden_api.token_network_leave(registry_address, token_address)
        closed_channels = [
            self.channel_schema.dump(channel_state) for channel_state in closed_channels
        ]
        return api_response(result=closed_channels)

    def get_connection_managers_info(self, registry_address: TokenNetworkRegistryAddress) -> Dict:
        """Get a dict whose keys are token addresses and whose values are
        open channels, funds of last request, sum of deposits and number of channels"""
        log.debug(
            "Getting connection managers info",
            node=to_checksum_address(self.raiden_api.address),
            registry_address=to_checksum_address(registry_address),
        )
        connection_managers = dict()
        raiden_service = self.raiden_api.raiden

        for token in self.raiden_api.get_tokens_list(registry_address):
            token_network_address = views.get_token_network_address_by_token_address(
                views.state_from_raiden(self.raiden_api.raiden),
                token_network_registry_address=registry_address,
                token_address=token,
            )
            connection_manager = None

            if token_network_address is not None:
                try:
                    connection_manager = raiden_service.connection_manager_for_token_network(
                        token_network_address
                    )
                except InvalidBinaryAddress:
                    pass

            open_channels = views.get_channelstate_open(
                chain_state=views.state_from_raiden(self.raiden_api.raiden),
                token_network_registry_address=registry_address,
                token_address=token,
            )
            if connection_manager is not None and open_channels:
                connection_managers[to_checksum_address(connection_manager.token_address)] = {
                    "funds": connection_manager.funds,
                    "sum_deposits": views.get_our_deposits_for_token_network(
                        views.state_from_raiden(self.raiden_api.raiden), registry_address, token
                    ),
                    "channels": len(open_channels),
                }

        return connection_managers

    def get_channel_list(
        self,
        registry_address: TokenNetworkRegistryAddress,
        token_address: TokenAddress = None,
        partner_address: Address = None,
    ) -> Response:
        log.debug(
            "Getting channel list",
            node=to_checksum_address(self.raiden_api.address),
            registry_address=to_checksum_address(registry_address),
            token_address=optional_address_to_string(token_address),
            partner_address=optional_address_to_string(partner_address),
        )
        raiden_service_result = self.raiden_api.get_channel_list(
            registry_address, token_address, partner_address
        )
        assert isinstance(raiden_service_result, list)
        result = [
            self.channel_schema.dump(channel_schema) for channel_schema in raiden_service_result
        ]
        return api_response(result=result)

    def get_tokens_list(self, registry_address: TokenNetworkRegistryAddress) -> Response:
        log.debug(
            "Getting token list",
            node=to_checksum_address(self.raiden_api.address),
            registry_address=to_checksum_address(registry_address),
        )
        raiden_service_result = self.raiden_api.get_tokens_list(registry_address)
        assert isinstance(raiden_service_result, list)
        tokens_list = AddressList(raiden_service_result)
        result = self.address_list_schema.dump(tokens_list)
        return api_response(result=result)

    def get_token_network_for_token(
        self, registry_address: TokenNetworkRegistryAddress, token_address: TokenAddress
    ) -> Response:
        log.debug(
            "Getting token network for token",
            node=to_checksum_address(self.raiden_api.address),
            token_address=to_checksum_address(token_address),
        )
        token_network_address = self.raiden_api.get_token_network_address_for_token_address(
            registry_address=registry_address, token_address=token_address
        )

        if token_network_address is not None:
            return api_response(result=to_checksum_address(token_network_address))
        else:
            pretty_address = to_checksum_address(token_address)
            message = f'No token network registered for token "{pretty_address}"'
            return api_error(message, status_code=HTTPStatus.NOT_FOUND)

    def get_token_network_state_for_token(
        self, registry_address: TokenNetworkRegistryAddress, token_address: TokenAddress
    ) -> Response:
        log.debug(
            "Getting token network for token",
            node=to_checksum_address(self.raiden_api.address),
            token_address=to_checksum_address(token_address),
        )
        token_network_state = self.raiden_api.get_token_network_state_for_token_address(
            registry_address=registry_address, token_address=token_address
        )

        if token_network_state is not None:
            return api_response(result=self.token_network_schema.dump(token_network_state))
        else:
            pretty_address = to_checksum_address(token_address)
            message = f'No token network registered for token "{pretty_address}"'
            return api_error(message, status_code=HTTPStatus.NOT_FOUND)

    def patch_token_network_state(
        self,
        registry_address: TokenNetworkRegistryAddress,
        token_address: TokenAddress,
        fee_schedule: FeeScheduleState = None,
    ) -> Response:
        if fee_schedule:
            self.raiden_api.set_token_network_fee_schedule(
                registry_address=registry_address,
                token_address=token_address,
                fee_schedule=fee_schedule,
            )

        token_network_state = self.raiden_api.get_token_network_state_for_token_address(
            registry_address=registry_address, token_address=token_address
        )
        return api_response(result=self.token_network_schema.dump(token_network_state))

    def get_blockchain_events_network(
        self,
        registry_address: TokenNetworkRegistryAddress,
        from_block: BlockSpecification = GENESIS_BLOCK_NUMBER,
        to_block: BlockSpecification = "latest",
    ) -> Response:
        log.debug(
            "Getting network events",
            node=to_checksum_address(self.raiden_api.address),
            registry_address=to_checksum_address(registry_address),
            from_block=from_block,
            to_block=to_block,
        )
        try:
            raiden_service_result = self.raiden_api.get_blockchain_events_network(
                registry_address=registry_address, from_block=from_block, to_block=to_block
            )
        except InvalidBlockNumberInput as e:
            return api_error(str(e), status_code=HTTPStatus.CONFLICT)

        return api_response(result=normalize_events_list(raiden_service_result))

    def get_blockchain_events_token_network(
        self,
        token_address: TokenAddress,
        from_block: BlockSpecification = GENESIS_BLOCK_NUMBER,
        to_block: BlockSpecification = "latest",
    ) -> Response:
        log.debug(
            "Getting token network blockchain events",
            node=to_checksum_address(self.raiden_api.address),
            token_address=to_checksum_address(token_address),
            from_block=from_block,
            to_block=to_block,
        )
        try:
            raiden_service_result = self.raiden_api.get_blockchain_events_token_network(
                token_address=token_address, from_block=from_block, to_block=to_block
            )
            return api_response(result=normalize_events_list(raiden_service_result))
        except UnknownTokenAddress as e:
            return api_error(str(e), status_code=HTTPStatus.NOT_FOUND)
        except (InvalidBlockNumberInput, InvalidBinaryAddress) as e:
            return api_error(str(e), status_code=HTTPStatus.CONFLICT)

    def get_raiden_events_payment_history_with_timestamps(
        self,
        token_address: TokenAddress = None,
        target_address: Address = None,
        limit: int = None,
        offset: int = None,
    ) -> Response:
        log.debug(
            "Getting payment history",
            node=to_checksum_address(self.raiden_api.address),
            token_address=optional_address_to_string(token_address),
            target_address=optional_address_to_string(target_address),
            limit=limit,
            offset=offset,
        )
        try:
            service_result = self.raiden_api.get_raiden_events_payment_history_with_timestamps(
                token_address=token_address,
                target_address=target_address,
                limit=limit,
                offset=offset,
            )
        except (InvalidNumberInput, InvalidBinaryAddress) as e:
            return api_error(str(e), status_code=HTTPStatus.CONFLICT)

        result = []
        for event in service_result:
            if isinstance(event.wrapped_event, EventPaymentSentSuccess):
                serialized_event = self.sent_success_payment_schema.dump(event)
            elif isinstance(event.wrapped_event, EventPaymentSentFailed):
                serialized_event = self.failed_payment_schema.dump(event)
            elif isinstance(event.wrapped_event, EventPaymentReceivedSuccess):
                serialized_event = self.received_success_payment_schema.dump(event)
            else:
                log.warning(
                    "Unexpected event",
                    node=to_checksum_address(self.raiden_api.address),
                    unexpected_event=event.wrapped_event,
                )

            result.append(serialized_event)
        return api_response(result=result)

    def get_raiden_internal_events_with_timestamps(
        self, limit: Optional[int], offset: Optional[int]
    ) -> List[str]:
        assert self.raiden_api.raiden.wal
        return [
            str(e)
            for e in self.raiden_api.raiden.wal.storage.get_events_with_timestamps(
                limit=limit, offset=offset
            )
        ]

    def get_blockchain_events_channel(
        self,
        token_address: TokenAddress,
        partner_address: Address = None,
        from_block: BlockSpecification = GENESIS_BLOCK_NUMBER,
        to_block: BlockSpecification = "latest",
    ) -> Response:
        log.debug(
            "Getting channel blockchain events",
            node=to_checksum_address(self.raiden_api.address),
            token_address=to_checksum_address(token_address),
            partner_address=optional_address_to_string(partner_address),
            from_block=from_block,
            to_block=to_block,
        )
        try:
            raiden_service_result = self.raiden_api.get_blockchain_events_channel(
                token_address=token_address,
                partner_address=partner_address,
                from_block=from_block,
                to_block=to_block,
            )
            return api_response(result=normalize_events_list(raiden_service_result))
        except (InvalidBlockNumberInput, InvalidBinaryAddress) as e:
            return api_error(str(e), status_code=HTTPStatus.CONFLICT)
        except UnknownTokenAddress as e:
            return api_error(str(e), status_code=HTTPStatus.NOT_FOUND)

    def get_channel(
        self,
        registry_address: TokenNetworkRegistryAddress,
        token_address: TokenAddress,
        partner_address: Address,
    ) -> Response:
        log.debug(
            "Getting channel",
            node=to_checksum_address(self.raiden_api.address),
            registry_address=to_checksum_address(registry_address),
            token_address=to_checksum_address(token_address),
            partner_address=to_checksum_address(partner_address),
        )
        try:
            channel_state = self.raiden_api.get_channel(
                registry_address=registry_address,
                token_address=token_address,
                partner_address=partner_address,
            )
            result = self.channel_schema.dump(channel_state)
            return api_response(result=result)
        except ChannelNotFound as e:
            return api_error(errors=str(e), status_code=HTTPStatus.NOT_FOUND)

    def get_partners_by_token(
        self, registry_address: TokenNetworkRegistryAddress, token_address: TokenAddress
    ) -> Response:
        log.debug(
            "Getting partners by token",
            node=to_checksum_address(self.raiden_api.address),
            registry_address=to_checksum_address(registry_address),
            token_address=to_checksum_address(token_address),
        )
        return_list = []
        try:
            raiden_service_result = self.raiden_api.get_channel_list(
                registry_address, token_address
            )
        except InvalidBinaryAddress as e:
            return api_error(errors=str(e), status_code=HTTPStatus.CONFLICT)

        for result in raiden_service_result:
            return_list.append(
                {
                    "partner_address": result.partner_state.address,
                    "channel": url_for(
                        # TODO: Somehow nicely parameterize this for future versions
                        "v1_resources.channelsresourcebytokenandpartneraddress",
                        token_address=token_address,
                        partner_address=result.partner_state.address,
                    ),
                }
            )

        schema_list = PartnersPerTokenList(return_list)
        result = self.partner_per_token_list_schema.dump(schema_list)
        return api_response(result=result)

    def initiate_payment(
        self,
        registry_address: TokenNetworkRegistryAddress,
        token_address: TokenAddress,
        target_address: TargetAddress,
        amount: PaymentAmount,
        identifier: PaymentID,
        secret: Secret,
        secret_hash: SecretHash,
        lock_timeout: BlockTimeout,
    ) -> Response:
        log.debug(
            "Initiating payment",
            node=to_checksum_address(self.raiden_api.address),
            registry_address=to_checksum_address(registry_address),
            token_address=to_checksum_address(token_address),
            target_address=to_checksum_address(target_address),
            amount=amount,
            payment_identifier=identifier,
            secret=secret,
            secret_hash=secret_hash,
            lock_timeout=lock_timeout,
        )

        if identifier is None:
            identifier = create_default_identifier()

        try:
            payment_status = self.raiden_api.transfer(
                registry_address=registry_address,
                token_address=token_address,
                target=target_address,
                amount=amount,
                identifier=identifier,
                secret=secret,
                secrethash=secret_hash,
                lock_timeout=lock_timeout,
            )
        except (
            InvalidAmount,
            InvalidBinaryAddress,
            InvalidSecret,
            InvalidSecretHash,
            PaymentConflict,
            UnknownTokenAddress,
        ) as e:
            return api_error(errors=str(e), status_code=HTTPStatus.CONFLICT)
        except InsufficientFunds as e:
            return api_error(errors=str(e), status_code=HTTPStatus.PAYMENT_REQUIRED)

        result = payment_status.payment_done.get()

        if isinstance(result, EventPaymentSentFailed):
            return api_error(
                errors=f"Payment couldn't be completed because: {result.reason}",
                status_code=HTTPStatus.CONFLICT,
            )

        assert isinstance(result, EventPaymentSentSuccess)
        payment = {
            "initiator_address": self.raiden_api.address,
            "registry_address": registry_address,
            "token_address": token_address,
            "target_address": target_address,
            "amount": amount,
            "identifier": identifier,
            "secret": result.secret,
            "secret_hash": sha256(result.secret).digest(),
        }
        result = self.payment_schema.dump(payment)
        return api_response(result=result)

    def _deposit(
        self,
        registry_address: TokenNetworkRegistryAddress,
        channel_state: NettingChannelState,
        total_deposit: TokenAmount,
    ) -> Response:
        log.debug(
            "Depositing to channel",
            node=to_checksum_address(self.raiden_api.address),
            registry_address=to_checksum_address(registry_address),
            channel_identifier=channel_state.identifier,
            total_deposit=total_deposit,
        )

        if channel.get_status(channel_state) != ChannelState.STATE_OPENED:
            return api_error(
                errors="Can't set total deposit on a closed channel",
                status_code=HTTPStatus.CONFLICT,
            )

        try:
            self.raiden_api.set_total_channel_deposit(
                registry_address,
                channel_state.token_address,
                channel_state.partner_state.address,
                total_deposit,
            )
        except (InsufficientEth, InsufficientFunds) as e:
            return api_error(errors=str(e), status_code=HTTPStatus.PAYMENT_REQUIRED)
        except DepositOverLimit as e:
            return api_error(errors=str(e), status_code=HTTPStatus.CONFLICT)
        except DepositMismatch as e:
            return api_error(errors=str(e), status_code=HTTPStatus.CONFLICT)
        except TokenNetworkDeprecated as e:
            return api_error(errors=str(e), status_code=HTTPStatus.CONFLICT)
        except UnexpectedChannelState as e:
            return api_error(errors=str(e), status_code=HTTPStatus.CONFLICT)

        updated_channel_state = self.raiden_api.get_channel(
            registry_address, channel_state.token_address, channel_state.partner_state.address
        )

        result = self.channel_schema.dump(updated_channel_state)
        return api_response(result=result)

    def _withdraw(
        self,
        registry_address: TokenNetworkRegistryAddress,
        channel_state: NettingChannelState,
        total_withdraw: WithdrawAmount,
    ) -> Response:
        log.debug(
            "Withdrawing from channel",
            node=to_checksum_address(self.raiden_api.address),
            registry_address=to_checksum_address(registry_address),
            channel_identifier=channel_state.identifier,
            total_withdraw=total_withdraw,
        )

        if channel.get_status(channel_state) != ChannelState.STATE_OPENED:
            return api_error(
                errors="Can't withdraw from a closed channel", status_code=HTTPStatus.CONFLICT
            )

        try:
            self.raiden_api.set_total_channel_withdraw(
                registry_address,
                channel_state.token_address,
                channel_state.partner_state.address,
                total_withdraw,
            )
        except (NonexistingChannel, UnknownTokenAddress) as e:
            return api_error(errors=str(e), status_code=HTTPStatus.BAD_REQUEST)
        except (InsufficientFunds, WithdrawMismatch) as e:
            return api_error(errors=str(e), status_code=HTTPStatus.CONFLICT)
        # TODO handle InsufficientEth here

        updated_channel_state = self.raiden_api.get_channel(
            registry_address, channel_state.token_address, channel_state.partner_state.address
        )

        result = self.channel_schema.dump(updated_channel_state)
        return api_response(result=result)

    def _set_channel_reveal_timeout(
        self,
        registry_address: TokenNetworkRegistryAddress,
        channel_state: NettingChannelState,
        reveal_timeout: BlockTimeout,
    ) -> Response:
        log.debug(
            "Set channel reveal timeout",
            node=to_checksum_address(self.raiden_api.address),
            channel_identifier=channel_state.identifier,
            reveal_timeout=reveal_timeout,
        )

        if channel.get_status(channel_state) != ChannelState.STATE_OPENED:
            return api_error(
                errors="Can't update the reveal timeout of a closed channel",
                status_code=HTTPStatus.CONFLICT,
            )

        try:
            self.raiden_api.set_reveal_timeout(
                registry_address=registry_address,
                token_address=channel_state.token_address,
                partner_address=channel_state.partner_state.address,
                reveal_timeout=reveal_timeout,
            )
        except (NonexistingChannel, UnknownTokenAddress, InvalidBinaryAddress) as e:
            return api_error(errors=str(e), status_code=HTTPStatus.BAD_REQUEST)
        except InvalidRevealTimeout as e:
            return api_error(errors=str(e), status_code=HTTPStatus.CONFLICT)

        updated_channel_state = self.raiden_api.get_channel(
            registry_address, channel_state.token_address, channel_state.partner_state.address
        )

        result = self.channel_schema.dump(updated_channel_state)
        return api_response(result=result)

<<<<<<< HEAD
    def _set_fee_schedule(
=======
    def _set_channel_fee_schedule(
>>>>>>> a1051607
        self,
        registry_address: TokenNetworkRegistryAddress,
        channel_state: NettingChannelState,
        fee_schedule: FeeScheduleState,
    ):
<<<<<<< HEAD
        try:
            self.raiden_api.set_fee_schedule(
=======
        log.debug("Set fee schedule")
        if channel.get_status(channel_state) != ChannelState.STATE_OPENED:
            return api_error(
                errors="Can't update the fee schedule of a closed channel",
                status_code=HTTPStatus.CONFLICT,
            )
        try:
            self.raiden_api.set_channel_fee_schedule(
>>>>>>> a1051607
                registry_address=registry_address,
                token_address=channel_state.token_address,
                partner_address=channel_state.partner_state.address,
                fee_schedule=fee_schedule,
            )
        except (NonexistingChannel, UnknownTokenAddress, InvalidBinaryAddress) as e:
            return api_error(errors=str(e), status_code=HTTPStatus.BAD_REQUEST)
        except InvalidFeeSchedule as e:
            return api_error(errors=str(e), status_code=HTTPStatus.CONFLICT)
<<<<<<< HEAD
        except UnexpectedChannelState as e:
            return api_error(errors=str(e), status_code=HTTPStatus.CONFLICT)
=======
>>>>>>> a1051607

        updated_channel_state = self.raiden_api.get_channel(
            registry_address, channel_state.token_address, channel_state.partner_state.address
        )

        result = self.channel_schema.dump(updated_channel_state)
        return api_response(result=result)

    def _close(
        self, registry_address: TokenNetworkRegistryAddress, channel_state: NettingChannelState
    ) -> Response:
        log.debug(
            "Closing channel",
            node=to_checksum_address(self.raiden_api.address),
            registry_address=to_checksum_address(registry_address),
            channel_identifier=channel_state.identifier,
        )

        if channel.get_status(channel_state) != ChannelState.STATE_OPENED:
            return api_error(
                errors="Attempted to close an already closed channel",
                status_code=HTTPStatus.CONFLICT,
            )

        try:
            self.raiden_api.channel_close(
                registry_address, channel_state.token_address, channel_state.partner_state.address
            )
        except InsufficientEth as e:
            return api_error(errors=str(e), status_code=HTTPStatus.PAYMENT_REQUIRED)

        updated_channel_state = self.raiden_api.get_channel(
            registry_address, channel_state.token_address, channel_state.partner_state.address
        )

        result = self.channel_schema.dump(updated_channel_state)
        return api_response(result=result)

    def patch_channel(
        self,
        registry_address: TokenNetworkRegistryAddress,
        token_address: TokenAddress,
        partner_address: Address,
        total_deposit: TokenAmount = None,
        total_withdraw: WithdrawAmount = None,
        reveal_timeout: BlockTimeout = None,
        fee_schedule: FeeScheduleState = None,
        state: str = None,
    ) -> Response:
        log.debug(
            "Patching channel",
            node=to_checksum_address(self.raiden_api.address),
            registry_address=to_checksum_address(registry_address),
            token_address=to_checksum_address(token_address),
            partner_address=to_checksum_address(partner_address),
            total_deposit=total_deposit,
            reveal_timeout=reveal_timeout,
            state=state,
        )

        # Method to get list of attributes that were actually set on the request.
        settable_attributes = [
            "total_deposit",
            "total_withdraw",
            "reveal_timeout",
            "fee_schedule",
            "state",
        ]

        attrs = locals()
        changed_attributes = {
            attr: attrs[attr] for attr in settable_attributes if attrs[attr] is not None
        }

        if len(changed_attributes) > 1:
            attribute_name_list = "/".join(changed_attributes.keys())
            return api_error(
                errors=f"Can not update channel's {attribute_name_list} at the same time",
                status_code=HTTPStatus.CONFLICT,
            )

        if total_deposit and total_deposit < 0:
            return api_error(
                errors="Amount to deposit must not be negative.",
                status_code=HTTPStatus.BAD_REQUEST,
            )

        if total_withdraw and total_withdraw < 0:
            return api_error(
                errors="Amount to withdraw must not be negative.",
                status_code=HTTPStatus.BAD_REQUEST,
            )

        empty_request = all(
            (
                total_deposit is None,
                state is None,
                total_withdraw is None,
                reveal_timeout is None,
                fee_schedule is None,
            )
        )
        if empty_request:
            attribute_name_list = ", ".join((f"'{attr}'" for attr in settable_attributes))
            return api_error(
                errors=("Nothing to do. Should provide one of {attribute_name_list} arguments"),
                status_code=HTTPStatus.BAD_REQUEST,
            )

        try:
            channel_state = self.raiden_api.get_channel(
                registry_address=registry_address,
                token_address=token_address,
                partner_address=partner_address,
            )

        except ChannelNotFound:
            return api_error(
                errors="Requested channel for token {} and partner {} not found".format(
                    to_checksum_address(token_address), to_checksum_address(partner_address)
                ),
                status_code=HTTPStatus.NOT_FOUND,
            )
        except InvalidBinaryAddress as e:
            return api_error(errors=str(e), status_code=HTTPStatus.BAD_REQUEST)

        if total_deposit is not None:
            result = self._deposit(registry_address, channel_state, total_deposit)

        elif total_withdraw is not None:
            result = self._withdraw(registry_address, channel_state, total_withdraw)

        elif reveal_timeout is not None:
            result = self._set_channel_reveal_timeout(
                registry_address=registry_address,
                channel_state=channel_state,
                reveal_timeout=reveal_timeout,
            )

        elif fee_schedule is not None:
<<<<<<< HEAD
            result = self._set_fee_schedule(registry_address, channel_state, fee_schedule)
=======
            result = self._set_channel_fee_schedule(registry_address, channel_state, fee_schedule)
>>>>>>> a1051607

        elif state == ChannelState.STATE_CLOSED.value:
            result = self._close(registry_address, channel_state)

        else:  # should never happen, channel_state is validated in the schema
            result = api_error(
                errors=f"Provided invalid channel state {state}",
                status_code=HTTPStatus.BAD_REQUEST,
            )
        return result

    def get_pending_transfers(
        self, token_address: TokenAddress = None, partner_address: Address = None
    ) -> Response:
        try:
            return api_response(
                self.raiden_api.get_pending_transfers(
                    token_address=token_address, partner_address=partner_address
                )
            )
        except (ChannelNotFound, UnknownTokenAddress) as e:
            return api_error(errors=str(e), status_code=HTTPStatus.NOT_FOUND)<|MERGE_RESOLUTION|>--- conflicted
+++ resolved
@@ -1264,20 +1264,12 @@
         result = self.channel_schema.dump(updated_channel_state)
         return api_response(result=result)
 
-<<<<<<< HEAD
-    def _set_fee_schedule(
-=======
     def _set_channel_fee_schedule(
->>>>>>> a1051607
         self,
         registry_address: TokenNetworkRegistryAddress,
         channel_state: NettingChannelState,
         fee_schedule: FeeScheduleState,
     ):
-<<<<<<< HEAD
-        try:
-            self.raiden_api.set_fee_schedule(
-=======
         log.debug("Set fee schedule")
         if channel.get_status(channel_state) != ChannelState.STATE_OPENED:
             return api_error(
@@ -1286,7 +1278,6 @@
             )
         try:
             self.raiden_api.set_channel_fee_schedule(
->>>>>>> a1051607
                 registry_address=registry_address,
                 token_address=channel_state.token_address,
                 partner_address=channel_state.partner_state.address,
@@ -1296,11 +1287,8 @@
             return api_error(errors=str(e), status_code=HTTPStatus.BAD_REQUEST)
         except InvalidFeeSchedule as e:
             return api_error(errors=str(e), status_code=HTTPStatus.CONFLICT)
-<<<<<<< HEAD
         except UnexpectedChannelState as e:
             return api_error(errors=str(e), status_code=HTTPStatus.CONFLICT)
-=======
->>>>>>> a1051607
 
         updated_channel_state = self.raiden_api.get_channel(
             registry_address, channel_state.token_address, channel_state.partner_state.address
@@ -1441,11 +1429,7 @@
             )
 
         elif fee_schedule is not None:
-<<<<<<< HEAD
-            result = self._set_fee_schedule(registry_address, channel_state, fee_schedule)
-=======
             result = self._set_channel_fee_schedule(registry_address, channel_state, fee_schedule)
->>>>>>> a1051607
 
         elif state == ChannelState.STATE_CLOSED.value:
             result = self._close(registry_address, channel_state)
