# -*- coding: utf8 -*-
from ethereum import slogging
from ethereum.abi import ContractTranslator
from ethereum.utils import encode_hex
from pyethapp.jsonrpc import address_decoder

from raiden.assetmanager import AssetManager
from raiden.blockchain.abi import CHANNEL_MANAGER_ABI, REGISTRY_ABI
from raiden.channelgraph import ChannelGraph
from raiden.tasks import LogListenerTask
from raiden.encoding import messages
from raiden.messages import Ack, SignedMessage
from raiden.raiden_protocol import RaidenProtocol
from raiden.utils import privtoaddr, isaddress, pex

log = slogging.get_logger(__name__)  # pylint: disable=invalid-name

DEFAULT_SETTLE_TIMEOUT = 10
DEFAULT_REVEAL_TIMEOUT = 3


def safe_address_decode(address):
    try:
        address = address.decode('hex')
    except TypeError:
        pass

    return address


class RaidenError(Exception):
    pass


class NoPathError(RaidenError):
    pass


class InvalidAddress(RaidenError):
    pass


class InvalidAmount(RaidenError):
    pass


class InvalidState(RaidenError):
    pass


class InsufficientFunds(RaidenError):
    pass


class RaidenService(object):  # pylint: disable=too-many-instance-attributes
    """ A Raiden node. """

    def __init__(self, chain, privkey, transport, discovery, config):  # pylint: disable=too-many-arguments
        self.registries = list()
        self.managers_by_asset_address = dict()
        self.managers_by_address = dict()
        self.event_listeners = list()

        self.chain = chain
        self.config = config
        self.privkey = privkey
        self.address = privtoaddr(privkey)
        self.protocol = RaidenProtocol(transport, discovery, self)
        transport.protocol = self.protocol

        message_handler = RaidenMessageHandler(self)
        event_handler = RaidenEventHandler(self)

        self.api = RaidenAPI(self)
        self.event_handler = event_handler
        self.message_handler = message_handler

        self.on_message = message_handler.on_message
        self.on_event = event_handler.on_event

    def __repr__(self):
        return '<{} {}>'.format(self.__class__.__name__, pex(self.address))

    def get_manager_by_asset_address(self, asset_address_bin):
        """ Return the manager for the given `asset_address_bin`.  """
        return self.managers_by_asset_address[asset_address_bin]

    def get_manager_by_address(self, manager_address_bin):
        return self.managers_by_address[manager_address_bin]

    def find_channel_by_address(self, netting_channel_address_bin):
        for manager in self.managers_by_address.itervalues():
            channel = manager.address_channel.get(netting_channel_address_bin)

            if channel is not None:
                return channel

        raise ValueError('unknow channel {}'.format(encode_hex(netting_channel_address_bin)))

    def sign(self, message):
        """ Sign message inplace. """
        if not isinstance(message, SignedMessage):
            raise ValueError('{} is not signable.'.format(repr(message)))

        message.sign(self.privkey)

    def send(self, recipient, message):
        """ Send `message` to `recipient` using the raiden protocol.

        The protocol will take care of resending the message on a given
        interval until an Acknowledgment is received or a given number of
        tries.
        """

        if not isaddress(recipient):
            raise ValueError('recipient is not a valid address.')

        self.protocol.send(recipient, message)

    def send_and_wait(self, recipient, message, timeout, event):
        """ Send `message` to `recipient` and wait for the response or `timeout`.

        Args:
            recipient (address): The address of the node that will receive the
                message.
            message: The transfer message.
            timeout (float): How long should we wait for a response from `recipient`.
            event (gevent.event.AsyncResult): Event that will receive the result.

        Returns:
            None: If the wait timed out
            object: The result from the event
        """
        self.send(recipient, message)
        return event.wait(timeout)

    def message_for_task(self, message, hashlock):
        """ Sends the message to the corresponding task.

        The corresponding task is found by matching the hashlock.

        Return:
            bool: True if a correspoding task is found, False otherwise.
        """
        for asset_manager in self.managers_by_asset_address.values():
            task = asset_manager.transfermanager.transfertasks.get(hashlock)

            if task is not None:
                task.on_event(message)
                return True

        return False

    def register_registry(self, registry):
        """ Register the registry and intialize all the related assets and
        channels.
        """
        translator = ContractTranslator(REGISTRY_ABI)

        assetadded = registry.assetadded_filter()

        all_manager_addresses = registry.manager_addresses()

        asset_listener = LogListenerTask(
            assetadded,
            self.on_event,
            translator,
        )
        asset_listener.start()
        self.event_listeners.append(asset_listener)

        self.registries.append(registry)

        for manager_address in all_manager_addresses:
            channel_manager = self.chain.manager(manager_address)
            self.register_channel_manager(channel_manager)

    def register_channel_manager(self, channel_manager):
        """ Discover and register the channels for the given asset. """
        translator = ContractTranslator(CHANNEL_MANAGER_ABI)

        # To avoid missing changes, first create the filter, call the
        # contract and then start polling.
        channelnew = channel_manager.channelnew_filter(self.address)

        all_netting_contracts = channel_manager.channels_by_participant(self.address)

        channel_listener = LogListenerTask(
            channelnew,
            self.on_event,
            translator,
        )
        channel_listener.start()
        self.event_listeners.append(channel_listener)

        asset_address_bin = channel_manager.asset_address()
        channel_manager_address_bin = channel_manager.address
        edges = channel_manager.channels_addresses()
        channel_graph = ChannelGraph(edges)

        asset_manager = AssetManager(
            self,
            asset_address_bin,
            channel_manager_address_bin,
            channel_graph,
        )
        self.managers_by_asset_address[asset_address_bin] = asset_manager
        self.managers_by_address[channel_manager_address_bin] = asset_manager

        for netting_contract_address in all_netting_contracts:
            asset_manager.register_channel_by_address(
                netting_contract_address,
                self.config['reveal_timeout'],
            )

    def stop(self):
        for listener in self.event_listeners:
            listener.stop_event.set(True)
            self.chain.uninstall_filter(listener.filter_.filter_id_raw)
        self.protocol.stop()


class RaidenAPI(object):
    """ CLI interface. """

    def __init__(self, raiden):
        self.raiden = raiden

    @property
    def address(self):
        return self.raiden.address

    @property
    def assets(self):
        """ Return a list of the assets registered with the default registry. """
        return self.raiden.chain.default_registry.asset_addresses()

    def open(self, asset_address, partner_address,
             settle_timeout=None,
             reveal_timeout=None):
        """ Open a channel with the peer at `partner_address`
        with the given `asset_address`.
        """
        if reveal_timeout is None:
            reveal_timeout = self.raiden.config['reveal_timeout']
        if settle_timeout is None:
            settle_timeout = self.raiden.config['settle_timeout']

        if settle_timeout < self.raiden.config['settle_timeout']:
            raise ValueError('Configured minimum `settle_timeout` is {} blocks.'.format(
                self.raiden.config['settle_timeout']))
        # Obtain the channel manager
        channel_manager = self.raiden.chain.manager_by_asset(asset_address.decode('hex'))
        # Obtain the asset manager
        asset_manager = self.raiden.get_manager_by_asset_address(asset_address.decode('hex'))
        # Create a new netting channel and store its address
        netcontract_address = channel_manager.new_netting_channel(self.raiden.address,
                                                                partner_address.decode('hex'),
                                                                settle_timeout)
        # Obtain the netting channel from the address
        netting_channel = self.raiden.chain.netting_channel(netcontract_address)

        # Register the netting channel with the asset manager
        asset_manager.register_channel(netting_channel, reveal_timeout or self.reveal_timeout)
        return netting_channel

    def deposit(self, asset_address, partner_address, amount):
        """ Deposit `amount` in the channel with the peer at `partner_address` and the
        given `asset_address` in order to be able to do transfers.
        """
        # Obtain the asset manager
        asset_manager = self.raiden.get_manager_by_asset_address(asset_address.decode('hex'))
        assert asset_manager
        # Get the address for the netting contract
        netcontract_address = asset_manager.get_channel_by_partner_address(
            partner_address.decode('hex')).external_state.netting_channel.address
        assert len(netcontract_address)

        # Obtain a reference to the asset and approve the amount for funding
        asset = self.raiden.chain.asset(asset_address.decode('hex'))
        # Check balance of asset:
        balance = asset.balance_of(self.raiden.address.encode('hex'))

        if not balance >= amount:
            raise InsufficientFunds("Not enough balance for token'{}' [{}]: have={}, need={}".format(
                asset.proxy.name(), asset_address, balance, amount
            ))
        # Approve the locking of funds
        asset.approve(netcontract_address, amount)

        # Obtain the netting channel and fund it by depositing the amount
        netting_channel = self.raiden.chain.netting_channel(netcontract_address)
        netting_channel.deposit(self.raiden.address, amount)
        return netting_channel

    def transfer(self, asset_address, amount, target, callback=None):
        """ Do a transfer with `target` with the given `amount` of `asset_address`. """
        if not isinstance(amount, (int, long)):
            raise InvalidAmount('Amount not a number')

        if amount <= 0:
            raise InvalidAmount('Amount negative')

        asset_address_bin = safe_address_decode(asset_address)
        target_bin = safe_address_decode(target)

        asset_manager = self.raiden.get_manager_by_asset_address(asset_address_bin)

        if not isaddress(asset_address_bin) or asset_address_bin not in self.assets:
            raise InvalidAddress('asset address is not valid.')

        if not isaddress(target_bin):
            raise InvalidAddress('target address is not valid.')

        if not asset_manager.has_path(self.raiden.address, target_bin):
            raise NoPathError('No path to address found')

<<<<<<< HEAD
        transfer_manager = asset_manager.transfermanager
        task = transfer_manager.transfer(amount, target_bin, callback=callback)
        task.join()
=======
        transfer_manager = self.raiden.managers_by_asset_address[asset_address_bin].transfermanager
        transfer_manager.transfer(amount, target_bin, callback=callback)
>>>>>>> 0f1f7cb7

    def close(self, asset_address, partner_address):
        """ Close a channel opened with `partner_address` for the given `asset_address`. """
        asset_address_bin = safe_address_decode(asset_address)
        partner_address_bin = safe_address_decode(partner_address)

        if not isaddress(asset_address_bin) or asset_address_bin not in self.assets:
            raise InvalidAddress('asset address is not valid.')

        if not isaddress(partner_address_bin):
            raise InvalidAddress('partner_address is not valid.')

        manager = self.raiden.get_manager_by_asset_address(asset_address_bin)
        channel = manager.get_channel_by_partner_address(partner_address_bin)

        first_transfer = None
        if channel.received_transfers:
            first_transfer = channel.received_transfers[-1]

        second_transfer = None
        if channel.sent_transfers:
            second_transfer = channel.sent_transfers[-1]

        netting_channel = channel.external_state.netting_channel
        netting_channel.close(
            self.raiden.address,
            first_transfer,
            second_transfer,
        )

    def settle(self, asset_address, partner_address):
        """ Settle a closed channel with `partner_address` for the given `asset_address`. """
        asset_address_bin = safe_address_decode(asset_address)
        partner_address_bin = safe_address_decode(partner_address)

        if not isaddress(asset_address_bin) or asset_address_bin not in self.assets:
            raise InvalidAddress('asset address is not valid.')

        if not isaddress(partner_address_bin):
            raise InvalidAddress('partner_address is not valid.')

        manager = self.raiden.get_manager_by_asset_address(asset_address_bin)
        channel = manager.get_channel_by_partner_address(partner_address_bin)

        if channel.isopen:
            raise InvalidState('channel is still open.')

        netting_channel = channel.external_state.netting_channel

        if not (self.raiden.chain.client.blocknumber() >=
                (channel.external_state.closed_block +
                 netting_channel.detail(self.raiden.address)['settle_timeout'])):
            raise InvalidState('settlement period not over.')

        netting_channel.settle()
        return netting_channel


class RaidenMessageHandler(object):
    """ Class responsable to handle the protocol messages.

    Note:
        This class is not intented to be used standalone, use RaidenService
        instead.
    """
    def __init__(self, raiden):
        self.raiden = raiden

    def on_message(self, message, msghash):
        """ Handles `message` and sends a ACK on success. """
        cmdid = message.cmdid

        # using explicity dispatch to make the code grepable
        if cmdid == messages.ACK:
            pass

        elif cmdid == messages.PING:
            self.message_ping(message)

        elif cmdid == messages.SECRETREQUEST:
            self.message_secretrequest(message)

        elif cmdid == messages.SECRET:
            self.message_secret(message)

        elif cmdid == messages.DIRECTTRANSFER:
            self.message_directtransfer(message)

        elif cmdid == messages.MEDIATEDTRANSFER:
            self.message_mediatedtransfer(message)

        elif cmdid == messages.REFUNDTRANSFER:
            self.message_refundtransfer(message)

        elif cmdid == messages.TRANSFERTIMEOUT:
            self.message_transfertimeout(message)

        elif cmdid == messages.CONFIRMTRANSFER:
            self.message_confirmtransfer(message)

        else:
            raise Exception("Unknow cmdid '{}'.".format(cmdid))

        ack = Ack(
            self.raiden.address,
            msghash,
        )

        self.raiden.protocol.send_ack(
            message.sender,
            ack,
        )

    def message_ping(self, message):
        log.info('ping received')

    def message_confirmtransfer(self, message):
        pass

    def message_secretrequest(self, message):
        self.raiden.message_for_task(message, message.hashlock)

    def message_secret(self, message):
        self.raiden.message_for_task(message, message.hashlock)

    def message_refundtransfer(self, message):
        self.raiden.message_for_task(message, message.lock.hashlock)

    def message_transfertimeout(self, message):
        self.raiden.message_for_task(message, message.hashlock)

    def message_directtransfer(self, message):
        asset_manager = self.raiden.get_manager_by_asset_address(message.asset)
        asset_manager.transfermanager.on_directtransfer_message(message)

    def message_mediatedtransfer(self, message):
        asset_manager = self.raiden.get_manager_by_asset_address(message.asset)
        asset_manager.transfermanager.on_mediatedtransfer_message(message)


class RaidenEventHandler(object):
    """ Class responsable to handle all the blockchain events.

    Note:
        This class is not intented to be used standalone, use RaidenService
        instead.
    """

    def __init__(self, raiden):
        self.raiden = raiden

    def on_event(self, emitting_contract_address, event):  # pylint: disable=unused-argument
        log.debug(
            'event received',
            type=event['_event_type'],
            contract=emitting_contract_address,
        )

        if event['_event_type'] == 'AssetAdded':
            self.event_assetadded(emitting_contract_address, event)

        elif event['_event_type'] == 'ChannelNew':
            self.event_channelnew(emitting_contract_address, event)

        elif event['_event_type'] == 'ChannelNewBalance':
            self.event_channelnewbalance(emitting_contract_address, event)

        elif event['_event_type'] == 'ChannelClosed':
            self.event_channelclosed(emitting_contract_address, event)

        elif event['_event_type'] == 'ChannelSettled':
            self.event_channelsettled(emitting_contract_address, event)

        elif event['_event_type'] == 'ChannelSecretRevealed':
            self.event_channelsecretrevealed(emitting_contract_address, event)

        else:
            log.error('Unknown event {}'.format(repr(event)))

    def event_assetadded(self, registry_address, event):
        manager_address = address_decoder(event['channelManagerAddress'])
        manager = self.raiden.chain.manager(manager_address)
        self.raiden.register_channel_manager(manager)

    def event_channelnew(self, manager_address, event):  # pylint: disable=unused-argument
        if address_decoder(event['participant1']) != self.raiden.address and address_decoder(event['participant2']) != self.raiden.address:
            log.info('ignoring new channel, this is node is not a participant.')
            return

        netting_channel_address_bin = address_decoder(event['nettingChannel'])

        # shouldnt raise, filters are installed only for registered managers
        asset_manager = self.raiden.get_manager_by_address(manager_address)
        asset_manager.register_channel_by_address(
            netting_channel_address_bin,
            self.raiden.config['reveal_timeout'],
        )

        log.info(
            'New channel created',
            channel_address=event['nettingChannel'],
            manager_address=encode_hex(manager_address),
        )

    def event_channelnewbalance(self, netting_contract_address_bin, event):
        asset_address_bin = address_decoder(event['assetAddress'])
        participant_address_bin = address_decoder(event['participant'])

        # shouldn't raise, all three addresses need to be registered
        manager = self.raiden.get_manager_by_asset_address(asset_address_bin)
        channel = manager.get_channel_by_contract_address(netting_contract_address_bin)
        channel_state = channel.get_state_for(participant_address_bin)

        if channel_state.contract_balance != event['balance']:
            channel_state.update_contract_balance(event['balance'])

        if channel.external_state.opened_block == 0:
            channel.external_state.opened_block = event['blockNumber']

    def event_channelclosed(self, netting_contract_address_bin, event):
        channel = self.raiden.find_channel_by_address(netting_contract_address_bin)
        channel.external_state.closed_block = event['blockNumber']

        channel.external_state.netting_channel.update_transfer(
            channel.our_state.address,
            channel.received_transfers[-1],
        )

        # TODO: unlock

    def event_channelsettled(self, netting_contract_address_bin, event):
        log.debug("channel settle event received",
                  netting_contract=netting_contract_address_bin.encode('hex'),
                  event=event)
        channel = self.raiden.find_channel_by_address(netting_contract_address_bin)
        channel.external_state.settled_block = event['blockNumber']
        log.debug("set channel.external_state.settled_block", settled_block=event['blockNumber'])

    def event_channelsecretrevealed(self, netting_contract_address_bin, event):
        channel = self.raiden.chain.netting_channel(netting_contract_address_bin)
        asset_address_bin = channel.asset_address()
        manager = self.raiden.get_manager_by_asset_address(asset_address_bin)

        # XXX: should reveal the secret to other asset managers?
        # update all channels and propagate the secret
        manager.register_secret(event['secret'])<|MERGE_RESOLUTION|>--- conflicted
+++ resolved
@@ -304,25 +304,19 @@
         asset_address_bin = safe_address_decode(asset_address)
         target_bin = safe_address_decode(target)
 
-        asset_manager = self.raiden.get_manager_by_asset_address(asset_address_bin)
-
         if not isaddress(asset_address_bin) or asset_address_bin not in self.assets:
             raise InvalidAddress('asset address is not valid.')
 
         if not isaddress(target_bin):
             raise InvalidAddress('target address is not valid.')
 
+        asset_manager = self.raiden.get_manager_by_asset_address(asset_address_bin)
+
         if not asset_manager.has_path(self.raiden.address, target_bin):
             raise NoPathError('No path to address found')
 
-<<<<<<< HEAD
         transfer_manager = asset_manager.transfermanager
-        task = transfer_manager.transfer(amount, target_bin, callback=callback)
-        task.join()
-=======
-        transfer_manager = self.raiden.managers_by_asset_address[asset_address_bin].transfermanager
         transfer_manager.transfer(amount, target_bin, callback=callback)
->>>>>>> 0f1f7cb7
 
     def close(self, asset_address, partner_address):
         """ Close a channel opened with `partner_address` for the given `asset_address`. """
