# -*- coding: utf8 -*-
from ethereum import slogging
from ethereum.abi import ContractTranslator
from ethereum.utils import encode_hex
from pyethapp.jsonrpc import address_decoder

from raiden.assetmanager import AssetManager
from raiden.blockchain.abi import CHANNEL_MANAGER_ABI
from raiden.channelgraph import ChannelGraph
from raiden.tasks import LogListenerTask
from raiden.encoding import messages
from raiden.messages import Ack, SignedMessage
from raiden.raiden_protocol import RaidenProtocol
from raiden.utils import privtoaddr, isaddress, pex

log = slogging.get_logger(__name__)  # pylint: disable=invalid-name


def safe_address_decode(address):
    try:
        address = address.decode('hex')
    except TypeError:
        pass
<<<<<<< HEAD

    return address


class RaidenError(Exception):
    pass


class NoPathError(RaidenError):
    pass


class InvalidAddress(RaidenError):
    pass


class InvalidAmount(RaidenError):
    pass


class RaidenAPI(object):
    """ The external interface to the service. """
=======

    return address
>>>>>>> 6058217f


<<<<<<< HEAD
    @property
    def assets(self):
        return self.raiden.assetmanagers.keys()

    def transfer(self, asset_address, amount, target, callback=None):
        if not isinstance(amount, (int, long)):
            raise InvalidAmount('Amount not a number')

        if amount <= 0:
            raise InvalidAmount('Amount negative')

        asset_address = safe_address_decode(asset_address)
        target = safe_address_decode(target)

        if not isaddress(asset_address) or asset_address not in self.assets:
            raise InvalidAddress('asset address is not valid.')

        if not isaddress(target):
            raise InvalidAddress('target address is not valid.')

        if not self.raiden.has_path(asset_address, target):
            raise NoPathError('No path to address found')

        transfer_manager = self.raiden.assetmanagers[asset_address].transfermanager
        transfer_manager.transfer(amount, target, callback=callback)

    def request_transfer(self, asset_address, amount, target):
        if not isaddress(asset_address) or asset_address not in self.assets:
            raise InvalidAddress('asset address is not valid.')

        if not isaddress(target):
            raise InvalidAddress('target address is not valid.')

        transfer_manager = self.raiden.assetmanagers[asset_address].transfermanager
        transfer_manager.request_transfer(amount, target)

    def exchange(self, asset_a, asset_b, amount_a=None, amount_b=None, callback=None):  # pylint: disable=too-many-arguments
        pass


class RaidenService(object):
    """ Runs a service on a node """

    def __init__(self, chain, privkey, transport, discovery, config):  # pylint: disable=too-many-arguments
=======
class RaidenError(Exception):
    pass


class NoPathError(RaidenError):
    pass


class InvalidAddress(RaidenError):
    pass


class InvalidAmount(RaidenError):
    pass


class RaidenService(object):  # pylint: disable=too-many-instance-attributes
    """ A Raiden node. """

    def __init__(self, chain, privkey, transport, discovery, config):  # pylint: disable=too-many-arguments
        self.managers_by_asset_address = dict()
        self.managers_by_address = dict()
        self.event_listeners = list()

>>>>>>> 6058217f
        self.chain = chain
        self.config = config
        self.privkey = privkey
        self.address = privtoaddr(privkey)
        self.protocol = RaidenProtocol(transport, discovery, self)
        transport.protocol = self.protocol

        message_handler = RaidenMessageHandler(self)
        event_handler = RaidenEventHandler(self)

        self.api = RaidenAPI(self)
        self.event_handler = event_handler
        self.message_handler = message_handler

        self.on_message = message_handler.on_message
        self.on_event = event_handler.on_event

    def __repr__(self):
        return '<{} {}>'.format(self.__class__.__name__, pex(self.address))

<<<<<<< HEAD
    def setup_asset(self, asset_address, reveal_timeout):
        """ Initialize a `AssetManager`, and for each open channel that this
        node has create a corresponding `Channel`.

        Args:
            asset_address (address): A list of asset addresses that need to
                be considered.
            reveal_timeout (int): Minimum number of blocks required for the
                settling of a netting contract.
=======
    def get_manager_by_asset_address(self, asset_address_bin):
        return self.managers_by_asset_address[asset_address_bin]

    def get_manager_by_address(self, manager_address_bin):
        return self.managers_by_address[manager_address_bin]

    def sign(self, message):
        """ Sign message inplace. """
        if not isinstance(message, SignedMessage):
            raise ValueError('{} is not signable.'.format(repr(message)))

        message.sign(self.privkey)

    def send(self, recipient, message):
        """ Send `message` to `recipient` using the raiden protocol.

        The protocol will take care of resending the message on a given
        interval until an Acknowledgment is received or a given number of
        tries.
        """

        if not isaddress(recipient):
            raise ValueError('recipient is not a valid address.')

        self.protocol.send(recipient, message)

    def send_and_wait(self, recipient, message, timeout, event):
        """ Send `message` to `recipient` and wait for the response or `timeout`.

        Args:
            recipient (address): The address of the node that will receive the
                message.
            transfer: The transfer message.
            timeout (float): How long should we wait for a response from `recipient`.
            event (gevent.event.AsyncResult): Event that will receive the result.

        Returns:
            None: If the wait timed out
            object: The result from the event
>>>>>>> 6058217f
        """
        self.send(recipient, message)
        return event.wait(timeout)

    def message_for_task(self, message, hashlock):
        """ Sends the message to the corresponding task.

<<<<<<< HEAD
        for nettingcontract_address in netting_address:
            self.setup_channel(
                asset_manager,
                asset_address,
                nettingcontract_address,
                reveal_timeout,
            )
=======
        The corresponding task is found by matching the hashlock.
>>>>>>> 6058217f

        Return:
            bool: True if a correspoding task is found, False otherwise.
        """
        for asset_manager in self.managers_by_asset_address.values():
            task = asset_manager.transfermanager.transfertasks.get(hashlock)

            if task is not None:
                task.on_event(message)
                return True

        return False

<<<<<<< HEAD
    def setup_channel(self, asset_manager, asset_address, nettingcontract_address, reveal_timeout):
        """ Initialize the Channel for the given netting contract. """
=======
    def register_channel_manager(self, channel_manager):
        """ Discover and register the channels for the given asset. """
        translator = ContractTranslator(CHANNEL_MANAGER_ABI)
>>>>>>> 6058217f

        # To avoid missing changes, first create the filter, call the
        # contract and then start polling.
        channelnew = channel_manager.channelnew_filter(self.address)

        all_netting_contracts = channel_manager.channels_by_participant(self.address)

        channel_listener = LogListenerTask(
            channelnew,
            self.on_event,
            translator,
        )
<<<<<<< HEAD

        channel = Channel(
            self.chain,
            asset_address,
            nettingcontract_address,
            our_state,
            partner_state,
            reveal_timeout,
=======
        channel_listener.start()
        self.event_listeners.append(channel_listener)

        asset_address_bin = channel_manager.asset_address()
        channel_manager_address_bin = channel_manager.address
        edges = channel_manager.channels_addresses()
        channel_graph = ChannelGraph(edges)

        asset_manager = AssetManager(
            self,
            asset_address_bin,
            channel_manager_address_bin,
            channel_graph,
>>>>>>> 6058217f
        )
        self.managers_by_asset_address[asset_address_bin] = asset_manager
        self.managers_by_address[channel_manager_address_bin] = asset_manager

        for netting_contract_address in all_netting_contracts:
            asset_manager.register_channel_by_address(
                netting_contract_address,
                self.config['reveal_timeout'],
            )

    def stop(self):
        for listener in self.event_listeners:
            listener.stop_event.set(True)
            self.chain.uninstall_filter(listener.filter_id)


class RaidenAPI(object):
    """ CLI interface. """

    def __init__(self, raiden):
        self.raiden = raiden

    @property
    def assets(self):
        return self.raiden.managers_by_asset_address.keys()

    def transfer(self, asset_address, amount, target, callback=None):
        if not isinstance(amount, (int, long)):
            raise InvalidAmount('Amount not a number')

        if amount <= 0:
            raise InvalidAmount('Amount negative')

        asset_address_bin = safe_address_decode(asset_address)
        target = safe_address_decode(target)

        asset_manager = self.raiden.get_manager_by_asset_address(asset_address_bin)

        if not isaddress(asset_address_bin) or asset_address_bin not in self.assets:
            raise InvalidAddress('asset address is not valid.')

        if not isaddress(target):
            raise InvalidAddress('target address is not valid.')

        if not asset_manager.has_path(self.raiden.address, target):
            raise NoPathError('No path to address found')

        transfer_manager = self.raiden.managers_by_asset_address[asset_address_bin].transfermanager
        transfer_manager.transfer(amount, target, callback=callback)


class RaidenMessageHandler(object):
    """ Class responsable to handle the protocol messages.

    Note:
        This class is not intented to be used standalone, use RaidenService
        instead.
    """
    def __init__(self, raiden):
        self.raiden = raiden

    def on_message(self, message, msghash):
        """ Handles `message` and sends a ACK on success. """
        cmdid = message.cmdid

        # using explicity dispatch to make the code grepable
        if cmdid == messages.ACK:
            pass

        elif cmdid == messages.PING:
            self.message_ping(message)

        elif cmdid == messages.SECRETREQUEST:
            self.message_secretrequest(message)

        elif cmdid == messages.SECRET:
            self.message_secret(message)

        elif cmdid == messages.DIRECTTRANSFER:
            self.message_directtransfer(message)

        elif cmdid == messages.MEDIATEDTRANSFER:
            self.message_mediatedtransfer(message)

        elif cmdid == messages.REFUNDTRANSFER:
            self.message_refundtransfer(message)

        elif cmdid == messages.TRANSFERTIMEOUT:
            self.message_transfertimeout(message)

        elif cmdid == messages.CONFIRMTRANSFER:
            self.message_confirmtransfer(message)

<<<<<<< HEAD
        asset_manager.add_channel(channel_details['partner_address'], channel)

    def has_path(self, asset, target):
        if asset not in self.assetmanagers:
            return False

        graph = self.assetmanagers[asset].channelgraph
        return graph.has_path(self.address, target)

    def sign(self, msg):
        assert isinstance(msg, messages.SignedMessage)
        return msg.sign(self.privkey)

    def on_message(self, msg, msghash):
        log.debug('ON MESSAGE {} {}'.format(pex(self.address), msg))
        method = 'on_%s' % msg.__class__.__name__.lower()
        # update activity monitor (which also does pings to all addresses in channels)
        getattr(self, method)(msg)
        self.protocol.send_ack(msg.sender, messages.Ack(self.address, msghash))

    def on_message_failsafe(self, msg, msghash):
        method = 'on_%s' % msg.__class__.__name__.lower()
        # update activity monitor (which also does pings to all addresses in channels)
        try:
            getattr(self, method)(msg)
        except messages.BaseError as error:
            self.protocol.send_ack(msg.sender, error)
=======
>>>>>>> 6058217f
        else:
            raise Exception("Unknow cmdid '{}'.".format(cmdid))

        ack = Ack(
            self.raiden.address,
            msghash,
        )

        self.raiden.protocol.send_ack(
            message.sender,
            ack,
        )

    def message_ping(self, message):
        pass

    def message_confirmtransfer(self, message):
        pass

    def message_secretrequest(self, message):
        self.raiden.message_for_task(message, message.hashlock)

    def message_secret(self, message):
        self.raiden.message_for_task(message, message.hashlock)

    def message_refundtransfer(self, message):
        self.raiden.message_for_task(message, message.lock.hashlock)

    def message_transfertimeout(self, message):
        self.raiden.message_for_task(message, message.hashlock)

    def message_directtransfer(self, message):
        asset_manager = self.raiden.managers_by_asset_address[message.asset]
        asset_manager.transfermanager.on_directtransfer_message(message)

    def message_mediatedtransfer(self, message):
        asset_manager = self.raiden.managers_by_asset_address[message.asset]
        asset_manager.transfermanager.on_mediatedtransfer_message(message)


class RaidenEventHandler(object):
    """ Class responsable to handle all the blockchain events.

    Note:
        This class is not intented to be used standalone, use RaidenService
        instead.
    """

    def __init__(self, raiden):
        self.raiden = raiden

    def on_event(self, emmiting_contract_address, event):  # pylint: disable=unused-argument
        if event['_event_type'] == 'ChannelNew':
            self.event_channelnew(emmiting_contract_address, event)

        elif event['_event_type'] == 'ChannelNewBalance':
            self.event_channelnewbalance(emmiting_contract_address, event)

        else:
            log.error('Unknow event {}'.format(repr(event)))

    def event_channelnew(self, manager_address, event):  # pylint: disable=unused-argument
        log.info(
            'New channel created',
            channel_address=event['nettingChannel'],
            manager_address=encode_hex(manager_address),
        )

        netting_channel_address_bin = address_decoder(event['nettingChannel'])

        asset_manager = self.raiden.get_manager_by_address(manager_address)
        asset_manager.register_channel_by_address(
            netting_channel_address_bin,
            self.raiden.config['reveal_timeout'],
        )

    def event_channelnewbalance(self, netting_contract_address_bin, event):
        asset_address_bin = address_decoder(event['assetAddress'])
        participant_address_bin = address_decoder(event['participant'])

        manager = self.raiden.get_manager_by_asset_address(asset_address_bin)
        channel = manager.get_channel_by_contract_address(netting_contract_address_bin)

        # throws if the address is wrong
        channel_state = channel.get_state_for(participant_address_bin)

        if channel_state.contract_balance != event['balance']:
            channel_state.update_contract_balance(event['balance'])

    def event_secret_revealed(self, netting_contract_address_bin, event):
        # TODO:
        # - find the corresponding channel for the hashlock and claim it
        # secret = event['secret']
        # hashlock = sha3(secret)
        pass<|MERGE_RESOLUTION|>--- conflicted
+++ resolved
@@ -21,81 +21,10 @@
         address = address.decode('hex')
     except TypeError:
         pass
-<<<<<<< HEAD
 
     return address
 
 
-class RaidenError(Exception):
-    pass
-
-
-class NoPathError(RaidenError):
-    pass
-
-
-class InvalidAddress(RaidenError):
-    pass
-
-
-class InvalidAmount(RaidenError):
-    pass
-
-
-class RaidenAPI(object):
-    """ The external interface to the service. """
-=======
-
-    return address
->>>>>>> 6058217f
-
-
-<<<<<<< HEAD
-    @property
-    def assets(self):
-        return self.raiden.assetmanagers.keys()
-
-    def transfer(self, asset_address, amount, target, callback=None):
-        if not isinstance(amount, (int, long)):
-            raise InvalidAmount('Amount not a number')
-
-        if amount <= 0:
-            raise InvalidAmount('Amount negative')
-
-        asset_address = safe_address_decode(asset_address)
-        target = safe_address_decode(target)
-
-        if not isaddress(asset_address) or asset_address not in self.assets:
-            raise InvalidAddress('asset address is not valid.')
-
-        if not isaddress(target):
-            raise InvalidAddress('target address is not valid.')
-
-        if not self.raiden.has_path(asset_address, target):
-            raise NoPathError('No path to address found')
-
-        transfer_manager = self.raiden.assetmanagers[asset_address].transfermanager
-        transfer_manager.transfer(amount, target, callback=callback)
-
-    def request_transfer(self, asset_address, amount, target):
-        if not isaddress(asset_address) or asset_address not in self.assets:
-            raise InvalidAddress('asset address is not valid.')
-
-        if not isaddress(target):
-            raise InvalidAddress('target address is not valid.')
-
-        transfer_manager = self.raiden.assetmanagers[asset_address].transfermanager
-        transfer_manager.request_transfer(amount, target)
-
-    def exchange(self, asset_a, asset_b, amount_a=None, amount_b=None, callback=None):  # pylint: disable=too-many-arguments
-        pass
-
-
-class RaidenService(object):
-    """ Runs a service on a node """
-
-    def __init__(self, chain, privkey, transport, discovery, config):  # pylint: disable=too-many-arguments
-=======
 class RaidenError(Exception):
     pass
 
@@ -120,7 +49,6 @@
         self.managers_by_address = dict()
         self.event_listeners = list()
 
->>>>>>> 6058217f
         self.chain = chain
         self.config = config
         self.privkey = privkey
@@ -141,17 +69,6 @@
     def __repr__(self):
         return '<{} {}>'.format(self.__class__.__name__, pex(self.address))
 
-<<<<<<< HEAD
-    def setup_asset(self, asset_address, reveal_timeout):
-        """ Initialize a `AssetManager`, and for each open channel that this
-        node has create a corresponding `Channel`.
-
-        Args:
-            asset_address (address): A list of asset addresses that need to
-                be considered.
-            reveal_timeout (int): Minimum number of blocks required for the
-                settling of a netting contract.
-=======
     def get_manager_by_asset_address(self, asset_address_bin):
         return self.managers_by_asset_address[asset_address_bin]
 
@@ -191,7 +108,6 @@
         Returns:
             None: If the wait timed out
             object: The result from the event
->>>>>>> 6058217f
         """
         self.send(recipient, message)
         return event.wait(timeout)
@@ -199,17 +115,7 @@
     def message_for_task(self, message, hashlock):
         """ Sends the message to the corresponding task.
 
-<<<<<<< HEAD
-        for nettingcontract_address in netting_address:
-            self.setup_channel(
-                asset_manager,
-                asset_address,
-                nettingcontract_address,
-                reveal_timeout,
-            )
-=======
         The corresponding task is found by matching the hashlock.
->>>>>>> 6058217f
 
         Return:
             bool: True if a correspoding task is found, False otherwise.
@@ -223,14 +129,9 @@
 
         return False
 
-<<<<<<< HEAD
-    def setup_channel(self, asset_manager, asset_address, nettingcontract_address, reveal_timeout):
-        """ Initialize the Channel for the given netting contract. """
-=======
     def register_channel_manager(self, channel_manager):
         """ Discover and register the channels for the given asset. """
         translator = ContractTranslator(CHANNEL_MANAGER_ABI)
->>>>>>> 6058217f
 
         # To avoid missing changes, first create the filter, call the
         # contract and then start polling.
@@ -243,16 +144,6 @@
             self.on_event,
             translator,
         )
-<<<<<<< HEAD
-
-        channel = Channel(
-            self.chain,
-            asset_address,
-            nettingcontract_address,
-            our_state,
-            partner_state,
-            reveal_timeout,
-=======
         channel_listener.start()
         self.event_listeners.append(channel_listener)
 
@@ -266,7 +157,6 @@
             asset_address_bin,
             channel_manager_address_bin,
             channel_graph,
->>>>>>> 6058217f
         )
         self.managers_by_asset_address[asset_address_bin] = asset_manager
         self.managers_by_address[channel_manager_address_bin] = asset_manager
@@ -360,36 +250,6 @@
         elif cmdid == messages.CONFIRMTRANSFER:
             self.message_confirmtransfer(message)
 
-<<<<<<< HEAD
-        asset_manager.add_channel(channel_details['partner_address'], channel)
-
-    def has_path(self, asset, target):
-        if asset not in self.assetmanagers:
-            return False
-
-        graph = self.assetmanagers[asset].channelgraph
-        return graph.has_path(self.address, target)
-
-    def sign(self, msg):
-        assert isinstance(msg, messages.SignedMessage)
-        return msg.sign(self.privkey)
-
-    def on_message(self, msg, msghash):
-        log.debug('ON MESSAGE {} {}'.format(pex(self.address), msg))
-        method = 'on_%s' % msg.__class__.__name__.lower()
-        # update activity monitor (which also does pings to all addresses in channels)
-        getattr(self, method)(msg)
-        self.protocol.send_ack(msg.sender, messages.Ack(self.address, msghash))
-
-    def on_message_failsafe(self, msg, msghash):
-        method = 'on_%s' % msg.__class__.__name__.lower()
-        # update activity monitor (which also does pings to all addresses in channels)
-        try:
-            getattr(self, method)(msg)
-        except messages.BaseError as error:
-            self.protocol.send_ack(msg.sender, error)
-=======
->>>>>>> 6058217f
         else:
             raise Exception("Unknow cmdid '{}'.".format(cmdid))
 
