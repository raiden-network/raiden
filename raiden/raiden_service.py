--- conflicted
+++ resolved
@@ -976,57 +976,6 @@
                     if transfer.initiator == self.address:
                         self.transport.whitelist(address=Address(transfer.target))
 
-<<<<<<< HEAD
-=======
-    def _initialize_channel_fees(self) -> None:
-        """ Initializes the fees of all open channels to the latest set values.
-
-        This includes a recalculation of the dynamic rebalancing fees.
-        """
-        chain_state = views.state_from_raiden(self)
-        fee_config: MediationFeeConfig = self.config["mediation_fees"]
-        token_addresses = views.get_token_identifiers(
-            chain_state=chain_state, token_network_registry_address=self.default_registry.address
-        )
-
-        for token_address in token_addresses:
-            channels = views.get_channelstate_open(
-                chain_state=chain_state,
-                token_network_registry_address=self.default_registry.address,
-                token_address=token_address,
-            )
-
-            for channel in [c for c in channels if c.fee_schedule is None]:
-                # get the flat fee for this network if set, otherwise the default
-                flat_fee = fee_config.get_flat_fee(channel.token_address)
-                proportional_fee = fee_config.get_proportional_fee(channel.token_address)
-                proportional_imbalance_fee = fee_config.get_proportional_imbalance_fee(
-                    channel.token_address
-                )
-                log.info(
-                    "Updating channel fees",
-                    channel=channel.canonical_identifier,
-                    cap_mediation_fees=fee_config.cap_meditation_fees,
-                    flat_fee=flat_fee,
-                    proportional_fee=proportional_fee,
-                    proportional_imbalance_fee=proportional_imbalance_fee,
-                )
-                imbalance_penalty = calculate_imbalance_fees(
-                    channel_capacity=get_capacity(channel),
-                    proportional_imbalance_fee=proportional_imbalance_fee,
-                )
-                channel.fee_schedule = FeeScheduleState(
-                    cap_fees=fee_config.cap_meditation_fees,
-                    flat=flat_fee,
-                    proportional=proportional_fee,
-                    imbalance_penalty=imbalance_penalty,
-                )
-                self.handle_event(
-                    chain_state,
-                    SendPFSFeeUpdate(canonical_identifier=channel.canonical_identifier),
-                )
-
->>>>>>> a1051607
     def sign(self, message: Message) -> None:
         """ Sign message inplace. """
         if not isinstance(message, SignedMessage):
@@ -1254,11 +1203,7 @@
 
         self.handle_and_track_state_changes([action_set_channel_reveal_timeout])
 
-<<<<<<< HEAD
-    def set_fee_schedule(
-=======
     def set_channel_fee_schedule(
->>>>>>> a1051607
         self, canonical_identifier: CanonicalIdentifier, fee_schedule: FeeScheduleState
     ) -> None:
         action_set_fee_schedule = ActionChannelSetFeeSchedule(
