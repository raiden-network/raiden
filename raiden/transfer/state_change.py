--- conflicted
+++ resolved
@@ -268,8 +268,6 @@
     def token_network_address(self) -> TokenNetworkAddress:
         return self.canonical_identifier.token_network_address
 
-<<<<<<< HEAD
-=======
     def __post__init__(self) -> None:
         typecheck(self.canonical_identifier, CanonicalIdentifier)
         typecheck(self.fee_schedule, FeeScheduleState)
@@ -291,7 +289,6 @@
         typecheck(self.fee_schedule, FeeScheduleState)
         typecheck(self.fee_config, MediationFeeConfig)
 
->>>>>>> a1051607
 
 @dataclass(frozen=True)
 class ContractReceiveNewTokenNetworkRegistry(ContractReceiveStateChange):
