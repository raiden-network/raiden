""" Utilities to set-up a Raiden network. """
from dataclasses import dataclass
from itertools import product
from pathlib import Path

import gevent
import structlog
from web3 import Web3

from raiden import waiting
from raiden.constants import BLOCK_ID_LATEST, GENESIS_BLOCK_NUMBER, Environment, RoutingMode
from raiden.network.proxies.proxy_manager import ProxyManager, ProxyManagerMetadata
from raiden.network.proxies.secret_registry import SecretRegistry
from raiden.network.proxies.service_registry import ServiceRegistry
from raiden.network.proxies.token_network_registry import TokenNetworkRegistry
from raiden.network.rpc.client import JSONRPCClient
from raiden.raiden_event_handler import RaidenEventHandler
from raiden.raiden_service import RaidenService
from raiden.settings import (
    DEFAULT_NUMBER_OF_BLOCK_CONFIRMATIONS,
    DEFAULT_RETRY_TIMEOUT,
    BlockchainConfig,
    CapabilitiesConfig,
    MatrixTransportConfig,
    MediationFeeConfig,
    RaidenConfig,
    RestApiConfig,
    ServiceConfig,
)
from raiden.tests.utils.app import database_from_privatekey
from raiden.tests.utils.factories import UNIT_CHAIN_ID
from raiden.tests.utils.protocol import HoldRaidenEventHandler, WaitForMessage
from raiden.tests.utils.transport import ParsedURL, TestMatrixTransport
from raiden.transfer import views
from raiden.transfer.identifiers import CanonicalIdentifier
from raiden.transfer.views import (
    get_channelstate_by_canonical_identifier,
    get_channelstate_by_token_network_and_partner,
    state_from_raiden,
)
from raiden.ui.app import start_api_server
from raiden.ui.startup import RaidenBundle, ServicesBundle
from raiden.utils.formatting import to_checksum_address, to_hex_address
from raiden.utils.typing import (
    Address,
    BlockIdentifier,
    BlockNumber,
    BlockTimeout,
    ChainID,
    Host,
    Iterable,
    Iterator,
    List,
    MonitoringServiceAddress,
    OneToNAddress,
    Optional,
    Port,
    PrivateKey,
    SecretRegistryAddress,
    ServiceRegistryAddress,
    TokenAddress,
    TokenAmount,
    TokenNetworkAddress,
    TokenNetworkRegistryAddress,
    Tuple,
    UserDepositAddress,
)
from raiden.waiting import wait_for_token_network
from raiden_contracts.contract_manager import ContractManager

AppChannels = Iterable[Tuple[RaidenService, RaidenService]]

log = structlog.get_logger(__name__)

CHAIN = object()  # Flag used by create a network does make a loop with the channels


@dataclass
class BlockchainServices:
    deploy_registry: TokenNetworkRegistry
    secret_registry: SecretRegistry
    service_registry: Optional[ServiceRegistry]
    proxy_manager: ProxyManager
    blockchain_services: List[ProxyManager]


def check_channel(
    app1: RaidenService,
    app2: RaidenService,
    token_network_address: TokenNetworkAddress,
    settle_timeout: BlockTimeout,
    deposit_amount: TokenAmount,
) -> None:
    channel_state1 = get_channelstate_by_token_network_and_partner(
        chain_state=state_from_raiden(app1),
        token_network_address=token_network_address,
        partner_address=app2.address,
    )
    assert channel_state1, "app1 does not have a channel with app2."
    netcontract1 = app1.proxy_manager.payment_channel(
        channel_state=channel_state1, block_identifier=BLOCK_ID_LATEST
    )

    channel_state2 = get_channelstate_by_token_network_and_partner(
        chain_state=state_from_raiden(app2),
        token_network_address=token_network_address,
        partner_address=app1.address,
    )
    assert channel_state2, "app2 does not have a channel with app1."
    netcontract2 = app2.proxy_manager.payment_channel(
        channel_state=channel_state2, block_identifier=BLOCK_ID_LATEST
    )

    # Check a valid settle timeout was used, the netting contract has an
    # enforced minimum and maximum
    assert settle_timeout == netcontract1.settle_timeout()
    assert settle_timeout == netcontract2.settle_timeout()

    if deposit_amount > 0:
        assert netcontract1.can_transfer(BLOCK_ID_LATEST)
        assert netcontract2.can_transfer(BLOCK_ID_LATEST)

    app1_details = netcontract1.detail(BLOCK_ID_LATEST)
    app2_details = netcontract2.detail(BLOCK_ID_LATEST)

    assert (
        app1_details.participants_data.our_details.address
        == app2_details.participants_data.partner_details.address
    )
    assert (
        app1_details.participants_data.partner_details.address
        == app2_details.participants_data.our_details.address
    )

    assert (
        app1_details.participants_data.our_details.deposit
        == app2_details.participants_data.partner_details.deposit
    )
    assert (
        app1_details.participants_data.partner_details.deposit
        == app2_details.participants_data.our_details.deposit
    )
    assert app1_details.chain_id == app2_details.chain_id

    assert app1_details.participants_data.our_details.deposit == deposit_amount
    assert app1_details.participants_data.partner_details.deposit == deposit_amount
    assert app2_details.participants_data.our_details.deposit == deposit_amount
    assert app2_details.participants_data.partner_details.deposit == deposit_amount
    assert app2_details.chain_id == UNIT_CHAIN_ID


def payment_channel_open_and_deposit(
    app0: RaidenService,
    app1: RaidenService,
    token_address: TokenAddress,
    deposit: TokenAmount,
    settle_timeout: BlockTimeout,
) -> None:
    """ Open a new channel with app0 and app1 as participants """
    assert token_address

    block_identifier: BlockIdentifier
    if app0.wal:
        block_identifier = views.get_confirmed_blockhash(app0)
    else:
        block_identifier = BLOCK_ID_LATEST
    token_network_address = app0.default_registry.get_token_network(
        token_address=token_address, block_identifier=block_identifier
    )
    assert token_network_address, "request a channel for an unregistered token"
    token_network_proxy = app0.proxy_manager.token_network(
        token_network_address, block_identifier=BLOCK_ID_LATEST
    )

    channel_details = token_network_proxy.new_netting_channel(
        partner=app1.address,
        settle_timeout=settle_timeout,
        given_block_identifier=block_identifier,
    )
    channel_identifier = channel_details.channel_identifier
    assert channel_identifier

    if deposit != 0:
        for app, partner in [(app0, app1), (app1, app0)]:
            waiting.wait_for_newchannel(
                raiden=app,
                token_network_registry_address=app.default_registry.address,
                token_address=token_address,
                partner_address=partner.address,
                retry_timeout=0.5,
            )

            chain_state = state_from_raiden(app)
            canonical_identifier = CanonicalIdentifier(
                chain_identifier=chain_state.chain_id,
                token_network_address=token_network_proxy.address,
                channel_identifier=channel_identifier,
            )
            channel_state = get_channelstate_by_canonical_identifier(
                chain_state=chain_state, canonical_identifier=canonical_identifier
            )
            assert channel_state, "nodes dont share a channel"

            # Use each app's own chain because of the private key / local signing
            token = app.proxy_manager.token(token_address, BLOCK_ID_LATEST)
            payment_channel_proxy = app.proxy_manager.payment_channel(
                channel_state=channel_state, block_identifier=BLOCK_ID_LATEST
            )

            # This check can succeed and the deposit still fail, if channels are
            # openned in parallel
            previous_balance = token.balance_of(app.address)
            assert previous_balance >= deposit

            # the payment channel proxy will call approve
            # token.approve(token_network_proxy.address, deposit)
            payment_channel_proxy.approve_and_set_total_deposit(
                total_deposit=deposit, block_identifier=BLOCK_ID_LATEST
            )

            # Balance must decrease by at least but not exactly `deposit` amount,
            # because channels can be openned in parallel
            new_balance = token.balance_of(app.address)
            assert new_balance <= previous_balance - deposit

        check_channel(app0, app1, token_network_proxy.address, settle_timeout, deposit)


def create_all_channels_for_network(
    app_channels: AppChannels,
    token_addresses: List[TokenAddress],
    channel_individual_deposit: TokenAmount,
    channel_settle_timeout: BlockTimeout,
) -> None:
    greenlets = set()
    for token_address in token_addresses:
        for app_pair in app_channels:
            greenlets.add(
                gevent.spawn(
                    payment_channel_open_and_deposit,
                    app_pair[0],
                    app_pair[1],
                    token_address,
                    channel_individual_deposit,
                    channel_settle_timeout,
                )
            )
    gevent.joinall(greenlets, raise_error=True)

    channels = [
        {
            "app0": to_hex_address(app0.address),
            "app1": to_hex_address(app1.address),
            "deposit": channel_individual_deposit,
            "token_address": to_hex_address(token_address),
        }
        for (app0, app1), token_address in product(app_channels, token_addresses)
    ]
    log.info("Test channels", channels=channels)


def network_with_minimum_channels(
    apps: List[RaidenService], channels_per_node: int
) -> AppChannels:
    """Return the channels that should be created so that each app has at
    least `channels_per_node` with the other apps.

    Yields a two-tuple (app1, app2) that must be connected to respect
    `channels_per_node`. Any preexisting channels will be ignored, so the nodes
    might end up with more channels open than `channels_per_node`.
    """
    # pylint: disable=too-many-locals
    if channels_per_node > len(apps):
        raise ValueError("Can't create more channels than nodes")

    if len(apps) == 1:
        raise ValueError("Can't create channels with only one node")

    # If we use random nodes we can hit some edge cases, like the
    # following:
    #
    #  node | #channels
    #   A   |    0
    #   B   |    1  D-B
    #   C   |    1  D-C
    #   D   |    2  D-C D-B
    #
    # B and C have one channel each, and they do not a channel
    # between them, if in this iteration either app is the current
    # one and random choose the other to connect, A will be left
    # with no channels. In this scenario we need to force the use
    # of the node with the least number of channels.

    unconnected_apps = dict()
    channel_count = dict()

    # assume that the apps don't have any connection among them
    for curr_app in apps:
        all_apps = list(apps)
        all_apps.remove(curr_app)
        unconnected_apps[curr_app.address] = all_apps
        channel_count[curr_app.address] = 0

    # Create `channels_per_node` channels for each token in each app
    # for token_address, curr_app in product(tokens_list, sorted(apps, key=sort_by_address)):

    # sorting the apps and use the next n apps to make a channel to avoid edge
    # cases
    for curr_app in sorted(apps, key=lambda app: app.address):
        available_apps = unconnected_apps[curr_app.address]

        while channel_count[curr_app.address] < channels_per_node:
            least_connect = sorted(available_apps, key=lambda app: channel_count[app.address])[0]

            channel_count[curr_app.address] += 1
            available_apps.remove(least_connect)

            channel_count[least_connect.address] += 1
            unconnected_apps[least_connect.address].remove(curr_app)

            yield curr_app, least_connect


def create_network_channels(
    raiden_apps: List[RaidenService], channels_per_node: int
) -> AppChannels:
    app_channels: AppChannels

    num_nodes = len(raiden_apps)

    if channels_per_node is not CHAIN and channels_per_node > num_nodes:
        raise ValueError("Can't create more channels than nodes")

    if channels_per_node == 0:
        app_channels = []
    elif channels_per_node == CHAIN:
        app_channels = list(zip(raiden_apps[:-1], raiden_apps[1:]))
    else:
        app_channels = list(network_with_minimum_channels(raiden_apps, channels_per_node))

    return app_channels


def create_sequential_channels(
    raiden_apps: List[RaidenService], channels_per_node: int
) -> AppChannels:
    """Create a fully connected network with `num_nodes`, the nodes are
    connect sequentially.

    Returns:
        A list of apps of size `num_nodes`, with the property that every
        sequential pair in the list has an open channel with `deposit` for each
        participant.
    """
    app_channels: AppChannels

    num_nodes = len(raiden_apps)

    if num_nodes < 2:
        raise ValueError("cannot create a network with less than two nodes")

    if channels_per_node not in (0, 1, 2, CHAIN):
        raise ValueError("can only create networks with 0, 1, 2 or CHAIN channels")

    if channels_per_node == 0:
        app_channels = list()

    if channels_per_node == 1:
        assert len(raiden_apps) % 2 == 0, "needs an even number of nodes"
        every_two = iter(raiden_apps)
        app_channels = list(zip(every_two, every_two))

    if channels_per_node == 2:
        app_channels = list(zip(raiden_apps, raiden_apps[1:] + [raiden_apps[0]]))

    if channels_per_node == CHAIN:
        app_channels = list(zip(raiden_apps[:-1], raiden_apps[1:]))

    return app_channels


def create_apps(
    chain_id: ChainID,
    contracts_path: Path,
    blockchain_services: List[ProxyManager],
    token_network_registry_address: TokenNetworkRegistryAddress,
    one_to_n_address: Optional[OneToNAddress],
    secret_registry_address: SecretRegistryAddress,
    service_registry_address: Optional[ServiceRegistryAddress],
    user_deposit_address: Optional[UserDepositAddress],
    monitoring_service_contract_address: MonitoringServiceAddress,
    reveal_timeout: BlockTimeout,
    settle_timeout: BlockTimeout,
    database_basedir: str,
    retry_interval_initial: float,
    retry_interval_max: float,
    retries_before_backoff: int,
    environment_type: Environment,
    unrecoverable_error_should_crash: bool,
    local_matrix_url: Optional[ParsedURL],
    broadcast_rooms: List[str],
    routing_mode: RoutingMode,
    blockchain_query_interval: float,
    resolver_ports: List[Optional[int]],
    enable_rest_api: bool,
    port_generator: Iterator[Port],
    capabilities_config: CapabilitiesConfig,
<<<<<<< HEAD
) -> List[App]:
=======
) -> List[RaidenService]:
>>>>>>> 0947d9e5
    """ Create the apps."""
    # pylint: disable=too-many-locals
    apps = []
    for idx, proxy_manager in enumerate(blockchain_services):
        database_path = database_from_privatekey(base_dir=database_basedir, app_number=idx)
        assert len(resolver_ports) > idx
        resolver_port = resolver_ports[idx]

        config = RaidenConfig(
            chain_id=chain_id,
            environment_type=environment_type,
            unrecoverable_error_should_crash=unrecoverable_error_should_crash,
            reveal_timeout=reveal_timeout,
            settle_timeout=settle_timeout,
            contracts_path=contracts_path,
            database_path=database_path,
            blockchain=BlockchainConfig(
                confirmation_blocks=DEFAULT_NUMBER_OF_BLOCK_CONFIRMATIONS,
                query_interval=blockchain_query_interval,
            ),
            mediation_fees=MediationFeeConfig(),
            services=ServiceConfig(monitoring_enabled=False),
            rest_api=RestApiConfig(
                rest_api_enabled=enable_rest_api, host=Host("localhost"), port=next(port_generator)
            ),
            console=False,
            transport_type="matrix",
        )
        config.transport.capabilities_config = capabilities_config

        if local_matrix_url is not None:
            config.transport = MatrixTransportConfig(
                broadcast_rooms=broadcast_rooms,
                retries_before_backoff=retries_before_backoff,
                retry_interval_initial=retry_interval_initial,
                retry_interval_max=retry_interval_max,
                server=local_matrix_url,
                available_servers=[],
                capabilities_config=capabilities_config,
            )

        assert config.transport.capabilities_config is not None
        if resolver_port is not None:
            config.resolver_endpoint = f"http://localhost:{resolver_port}"

        registry = proxy_manager.token_network_registry(
            token_network_registry_address, block_identifier=BLOCK_ID_LATEST
        )
        secret_registry = proxy_manager.secret_registry(
            secret_registry_address, block_identifier=BLOCK_ID_LATEST
        )

        services_bundle = None
        if user_deposit_address:
            user_deposit = proxy_manager.user_deposit(
                user_deposit_address, block_identifier=BLOCK_ID_LATEST
            )

            service_registry: Optional[ServiceRegistry] = None
            if service_registry_address:
                service_registry = proxy_manager.service_registry(
                    service_registry_address, block_identifier=BLOCK_ID_LATEST
                )

            monitoring_service = None
            if monitoring_service_contract_address:
                monitoring_service = proxy_manager.monitoring_service(
                    monitoring_service_contract_address, block_identifier=BLOCK_ID_LATEST
                )

            one_to_n = None
            if one_to_n_address:
                one_to_n = proxy_manager.one_to_n(
                    one_to_n_address, block_identifier=BLOCK_ID_LATEST
                )

            services_bundle = ServicesBundle(
                user_deposit, service_registry, monitoring_service, one_to_n
            )

        # Use `TestMatrixTransport` that saves sent messages for assertions in tests
        assert config.transport.capabilities_config is not None
        transport = TestMatrixTransport(config=config.transport, environment=environment_type)

        raiden_event_handler = RaidenEventHandler()
        hold_handler = HoldRaidenEventHandler(raiden_event_handler)
        message_handler = WaitForMessage()

        api_server = None
        if enable_rest_api:
            api_server = start_api_server(
                rpc_client=proxy_manager.client, config=config.rest_api, eth_rpc_endpoint="bla"
            )

        app = RaidenService(
            config=config,
            rpc_client=proxy_manager.client,
            proxy_manager=proxy_manager,
            query_start_block=BlockNumber(0),
            raiden_bundle=RaidenBundle(registry, secret_registry),
            services_bundle=services_bundle,
            transport=transport,
            raiden_event_handler=hold_handler,
            message_handler=message_handler,
            routing_mode=routing_mode,
            api_server=api_server,
        )
        apps.append(app)

    return apps


def parallel_start_apps(raiden_apps: List[RaidenService]) -> None:
    """Start all the raiden apps in parallel."""
    start_tasks = set()

    for app in raiden_apps:
        greenlet = gevent.spawn(app.start)
        greenlet.name = f"Fixture:raiden_network node:{to_checksum_address(app.address)}"
        start_tasks.add(greenlet)

    gevent.joinall(start_tasks, raise_error=True)

    addresses_in_order = {pos: to_hex_address(app.address) for pos, app in enumerate(raiden_apps)}
    log.info("Raiden Apps started", addresses_in_order=addresses_in_order)


def jsonrpc_services(
    proxy_manager: ProxyManager,
    private_keys: List[PrivateKey],
    secret_registry_address: SecretRegistryAddress,
    service_registry_address: Optional[ServiceRegistryAddress],
    token_network_registry_address: TokenNetworkRegistryAddress,
    web3: Web3,
    contract_manager: ContractManager,
) -> BlockchainServices:
    block_identifier = BLOCK_ID_LATEST
    secret_registry = proxy_manager.secret_registry(
        secret_registry_address, block_identifier=block_identifier
    )
    service_registry = None
    if service_registry_address:
        service_registry = proxy_manager.service_registry(
            service_registry_address, block_identifier=block_identifier
        )
    deploy_registry = proxy_manager.token_network_registry(
        token_network_registry_address, block_identifier=block_identifier
    )

    blockchain_services = list()
    for privkey in private_keys:
        rpc_client = JSONRPCClient(web3, privkey)
        proxy_manager = ProxyManager(
            rpc_client=rpc_client,
            contract_manager=contract_manager,
            metadata=ProxyManagerMetadata(
                token_network_registry_deployed_at=GENESIS_BLOCK_NUMBER,
                filters_start_at=GENESIS_BLOCK_NUMBER,
            ),
        )
        blockchain_services.append(proxy_manager)

    return BlockchainServices(
        deploy_registry=deploy_registry,
        secret_registry=secret_registry,
        service_registry=service_registry,
        proxy_manager=proxy_manager,
        blockchain_services=blockchain_services,
    )


def wait_for_alarm_start(
    raiden_apps: List[RaidenService], retry_timeout: float = DEFAULT_RETRY_TIMEOUT
) -> None:
    """Wait until all Alarm tasks start & set up the last_block"""
    apps = list(raiden_apps)

    while apps:
        app = apps[-1]

        if app.alarm.known_block_number is None:
            gevent.sleep(retry_timeout)
        else:
            apps.pop()


def wait_for_usable_channel(
    raiden: RaidenService,
    partner_address: Address,
    token_network_registry_address: TokenNetworkRegistryAddress,
    token_address: TokenAddress,
    our_deposit: TokenAmount,
    partner_deposit: TokenAmount,
    retry_timeout: float = DEFAULT_RETRY_TIMEOUT,
) -> None:
    """Wait until the channel from app0 to app1 is usable.

    The channel and the deposits are registered, and the partner network state
    is reachable.
    """
    waiting.wait_for_newchannel(
        raiden=raiden,
        token_network_registry_address=token_network_registry_address,
        token_address=token_address,
        partner_address=partner_address,
        retry_timeout=retry_timeout,
    )

    # wait for our deposit
    waiting.wait_for_participant_deposit(
        raiden=raiden,
        token_network_registry_address=token_network_registry_address,
        token_address=token_address,
        partner_address=partner_address,
        target_address=raiden.address,
        target_balance=our_deposit,
        retry_timeout=retry_timeout,
    )

    # wait for the partner deposit
    waiting.wait_for_participant_deposit(
        raiden=raiden,
        token_network_registry_address=token_network_registry_address,
        token_address=token_address,
        partner_address=partner_address,
        target_address=partner_address,
        target_balance=partner_deposit,
        retry_timeout=retry_timeout,
    )

    waiting.wait_for_healthy(
        raiden=raiden, node_address=partner_address, retry_timeout=retry_timeout
    )


def wait_for_token_networks(
    raiden_apps: List[RaidenService],
    token_network_registry_address: TokenNetworkRegistryAddress,
    token_addresses: List[TokenAddress],
    retry_timeout: float = DEFAULT_RETRY_TIMEOUT,
) -> None:
    for token_address in token_addresses:
        for app in raiden_apps:
            wait_for_token_network(
                app, token_network_registry_address, token_address, retry_timeout
            )


def wait_for_channels(
    app_channels: AppChannels,
    token_network_registry_address: TokenNetworkRegistryAddress,
    token_addresses: List[TokenAddress],
    deposit: TokenAmount,
    retry_timeout: float = DEFAULT_RETRY_TIMEOUT,
) -> None:
    """ Wait until all channels are usable from both directions. """
    for app0, app1 in app_channels:
        for token_address in token_addresses:
            # app0 waits for the channel to be usable
            wait_for_usable_channel(
                raiden=app0,
                partner_address=app1.address,
                token_network_registry_address=token_network_registry_address,
                token_address=token_address,
                our_deposit=deposit,
                partner_deposit=deposit,
                retry_timeout=retry_timeout,
            )
            # app1 waits for the channel to be usable
            wait_for_usable_channel(
                raiden=app1,
                partner_address=app0.address,
                token_network_registry_address=token_network_registry_address,
                token_address=token_address,
                our_deposit=deposit,
                partner_deposit=deposit,
                retry_timeout=retry_timeout,
            )<|MERGE_RESOLUTION|>--- conflicted
+++ resolved
@@ -405,11 +405,7 @@
     enable_rest_api: bool,
     port_generator: Iterator[Port],
     capabilities_config: CapabilitiesConfig,
-<<<<<<< HEAD
-) -> List[App]:
-=======
 ) -> List[RaidenService]:
->>>>>>> 0947d9e5
     """ Create the apps."""
     # pylint: disable=too-many-locals
     apps = []
