import sqlite3
from contextlib import contextmanager
from dataclasses import dataclass
from datetime import datetime
from enum import Enum
from types import TracebackType
from typing import Generator, Iterable, cast

import gevent
import ulid
from eth_utils import to_normalized_address
from ulid import MAX_ULID, MIN_ULID, ULID

from raiden.constants import RAIDEN_DB_VERSION, SQLITE_MIN_REQUIRED_VERSION
from raiden.exceptions import InvalidDBData, InvalidNumberInput
from raiden.storage.serialization import SerializationBase
from raiden.storage.utils import DB_SCRIPT_CREATE_TABLES, TimestampedEvent
from raiden.transfer.architecture import Event, State, StateChange
from raiden.utils.system import get_system_spec
from raiden.utils.typing import (
    Address,
    Any,
    DatabasePath,
    Dict,
    Generic,
    Iterator,
    List,
    NamedTuple,
    NewType,
    Optional,
    RaidenDBVersion,
    TokenNetworkAddress,
    Tuple,
    Type,
    TypeVar,
    Union,
)

StateChangeID = NewType("StateChangeID", ULID)
SnapshotID = NewType("SnapshotID", ULID)
EventID = NewType("EventID", ULID)
ID = TypeVar("ID", StateChangeID, SnapshotID, EventID)


@dataclass
class Range(Generic[ID]):
    """Inclusive range used to filter database entries."""

    first: ID
    last: ID

    def __post_init__(self) -> None:
        # Because the range is inclusive, the values can be equal
        if self.first > self.last:
            raise ValueError("last must be larger or equal to first")


LOW_STATECHANGE_ULID = StateChangeID(MIN_ULID)
HIGH_STATECHANGE_ULID = StateChangeID(MAX_ULID)
RANGE_ALL_STATE_CHANGES = Range(LOW_STATECHANGE_ULID, HIGH_STATECHANGE_ULID)


class Operator(Enum):
    NONE = ""
    AND = "AND"
    OR = "OR"


class FilteredDBQuery(NamedTuple):
    """
    FilteredDBQuery is a datastructure that helps
    form a list of conditions and how they're grouped
    in order to form more complicated queries
    on the internal JSON representation
    of states / state changes and events.
    Note that it is not used to search
    the top-level attributes of the sqlite tables.
    """

    filters: List[Dict[str, Any]]
    main_operator: Operator
    inner_operator: Operator


class EventEncodedRecord(NamedTuple):
    event_identifier: EventID
    state_change_identifier: StateChangeID
    data: str


class StateChangeEncodedRecord(NamedTuple):
    state_change_identifier: StateChangeID
    data: str


class SnapshotEncodedRecord(NamedTuple):
    identifier: SnapshotID
    state_change_qty: int
    state_change_identifier: StateChangeID
    data: str


class EventRecord(NamedTuple):
    event_identifier: EventID
    state_change_identifier: StateChangeID
    data: Event


class StateChangeRecord(NamedTuple):
    state_change_identifier: StateChangeID
    data: StateChange


class SnapshotRecord(NamedTuple):
    identifier: SnapshotID
    state_change_qty: int
    state_change_identifier: StateChangeID
    data: State


def assert_sqlite_version() -> bool:  # pragma: no unittest
    if sqlite3.sqlite_version_info < SQLITE_MIN_REQUIRED_VERSION:
        return False
    return True


def adapt_ulid_identifier(ulid: ULID) -> bytes:
    return ulid.bytes


def convert_ulid_identifier(data: bytes) -> ULID:
    return ulid.from_bytes(data)


def _sanitize_limit_and_offset(
    limit: Optional[int] = None, offset: Optional[int] = None
) -> Tuple[int, int]:
    if limit is not None and limit < 0:  # pragma: no unittest
        raise InvalidNumberInput("limit must be a positive integer")

    if offset is not None and offset < 0:  # pragma: no unittest
        raise InvalidNumberInput("offset must be a positive integer")

    limit = -1 if limit is None else limit
    offset = 0 if offset is None else offset
    return limit, offset


def _filter_from_dict(current: Dict[str, Any]) -> Dict[str, Any]:
    """Takes in a nested dictionary as a filter and returns a flattened filter dictionary"""
    filter_ = dict()

    for k, v in current.items():
        if isinstance(v, dict):
            for sub, v2 in _filter_from_dict(v).items():
                filter_[f"{k}.{sub}"] = v2
        else:
            filter_[k] = v

    return filter_


def _query_to_string(query: FilteredDBQuery) -> Tuple[str, List[str]]:
    """
    Converts a query object to a valid SQL string
    which can be used in the WHERE clause.
    A query object will contain a list of dictionaries
    where each key-value pair is used to filter records.
    All the key-value pairs in a dictionary are grouped
    together by `inner_operator` so that they form a SQL condition
    indepedently from other dictionaries in the list.

    Examples:
    - Performing a query with 1 filter
    FilteredDBQuery(
      filters=[{'a': 1, 'b': 2}],
      main_operator=NONE,
      inner_operator='AND'
    )
    Will result in:
    (a=1 AND b=2)

    - Performing a query with multiple filters
      `inner_operator` is used in the inner subqueries
      of the key-value pairs in a single dictionary.
      While `main_operator` is used in the outer query.

    FilteredDBQuery(
      filters=[
        {'a': 1, 'b': 2},
        {'c': 3, 'd': 4},
      ],
      main_operator='OR',
      inner_operator='AND'
    )
    Will result in:
    (a=1 AND b=2) OR (c=3 AND d=4)
    """

    query_where = []
    args = []
    for filter_set in query.filters:
        where_clauses = []
        filters = _filter_from_dict(filter_set)
        for field, value in filters.items():
            where_clauses.append("json_extract(data, ?)=?")
            args.append(f"$.{field}")
            args.append(value)

        filter_set_str = f" {query.inner_operator.value} ".join(where_clauses)
        query_where.append(f"({filter_set_str}) ")
    query_where_str = f" {query.main_operator.value} ".join(query_where)
    return query_where_str, args


<<<<<<< HEAD
def write_state_change(
    ulid_factory: ULIDMonotonicFactory, cursor: sqlite3.Cursor, state_change: str
=======
def _prepend_and_save_ids(
    ulid_factory: ulid.api.api.Api, ids: List[ID], items: Iterable[Tuple[Any, ...]]
) -> Iterator:
    item: tuple
    for item in items:
        next_id = cast(ID, ulid_factory.new())
        ids.append(next_id)
        yield (next_id, *item)


def write_state_change(
    ulid_factory: ulid.api.api.Api, cursor: sqlite3.Cursor, state_change: str
>>>>>>> 0947d9e5
) -> StateChangeID:
    """Write `state_change` to the database and returns the corresponding ID."""

    query = "INSERT INTO state_changes(identifier, data) VALUES(?, ?)"

<<<<<<< HEAD
    new_id = ulid_factory.new()
=======
    new_id = StateChangeID(ulid_factory.new())
>>>>>>> 0947d9e5
    cursor.execute(query, (new_id, state_change))

    return new_id


def write_events(
<<<<<<< HEAD
    ulid_factory: ULIDMonotonicFactory,
=======
    ulid_factory: ulid.api.api.Api,
>>>>>>> 0947d9e5
    cursor: sqlite3.Cursor,
    events: List[Tuple[StateChangeID, str]],
) -> List[EventID]:
    events_ids: List[EventID] = list()

    query = (
        "INSERT INTO state_events("
        "   identifier, source_statechange_id, data"
        ") VALUES(?, ?, ?)"
    )
<<<<<<< HEAD
    cursor.executemany(query, ulid_factory.prepend_and_save_ids(events_ids, events))
=======
    cursor.executemany(query, _prepend_and_save_ids(ulid_factory, events_ids, events))
>>>>>>> 0947d9e5

    return events_ids


class SQLiteStorage:
    def __init__(self, database_path: DatabasePath):
        sqlite3.register_adapter(ULID, adapt_ulid_identifier)
        sqlite3.register_converter("ULID", convert_ulid_identifier)

        conn = sqlite3.connect(database_path, detect_types=sqlite3.PARSE_DECLTYPES)
        conn.text_factory = str
        conn.execute("PRAGMA foreign_keys=ON")

        # Skip the acquire/release cycle for the exclusive write lock.
        # References:
        # https://sqlite.org/atomiccommit.html#_exclusive_access_mode
        # https://sqlite.org/pragma.html#pragma_locking_mode
        conn.execute("PRAGMA locking_mode=EXCLUSIVE")

        # Keep the journal around and skip inode updates.
        # References:
        # https://sqlite.org/atomiccommit.html#_persistent_rollback_journals
        # https://sqlite.org/pragma.html#pragma_journal_mode
        try:
            conn.execute("PRAGMA journal_mode=PERSIST")
        except sqlite3.DatabaseError:
            raise InvalidDBData(
                f"Existing DB {database_path} was found to be corrupt at Raiden startup. "
                f"Manual user intervention required. Bailing."
            )

        with conn:
            conn.executescript(DB_SCRIPT_CREATE_TABLES)

        self.conn = conn
        self.in_transaction = False

        # Dict[Type[ID], ULIDMonotonicFactory[ID]] is not supported yet.
        # Reference: https://github.com/python/mypy/issues/4928
        self._ulid_factories: Dict = dict()

    def _ulid_factory(self, id_type: Type[ID]) -> ulid.api.api.Api:
        """Return an ULID Factory for a specific table.

        In order to guarantee ID monotonicity for a specific table it's
        necessary to pick up the ID from the last run and restore the
        timestamp. Since there is no global storage to store the last timestamp
        across the whole database each table gets its own factory. The
        alternative would require a scan over all tables, because scanning
        would be error prone (it would depend on configuration of which tables
        have an ULID), this is not done.
        """
        expected_types: Dict[Type, str] = {
            StateChangeID: "state_changes",
            EventID: "state_events",
            SnapshotID: "state_snapshot",
        }
        table_name = expected_types.get(id_type)

        if not table_name:
            raise ValueError(f"Unexpected ID type {id_type}")

        factory = self._ulid_factories.get(table_name)

        if factory is None:
            cursor = self.conn.cursor()

            # Check the table name to avoid SQL injection
            query_table_exists = cursor.execute(
                "SELECT name FROM sqlite_master WHERE name=?", (table_name,)
            )
            assert query_table_exists.fetchone(), f"The table {table_name} does not exist."

            # At this point it should be safe to interpolate the table_name in
            # the SQL because the name was checked above.
            query_last_id = cursor.execute(
                f"SELECT identifier FROM {table_name} ORDER BY identifier DESC LIMIT 1"
            )
            result = query_last_id.fetchone()

            provider = ulid.providers.monotonic.Provider(ulid.providers.default.Provider())
            if result:
                timestamp = result[0].timestamp()
                provider.prev_timestamp = ulid.codec.decode_timestamp(timestamp)

            factory = ulid.api.api.Api(provider)
            self._ulid_factories[table_name] = factory

        return factory

    def update_version(self) -> None:
        cursor = self.conn.cursor()
        cursor.execute(
            'INSERT OR REPLACE INTO settings(name, value) VALUES("version", ?)',
            (str(RAIDEN_DB_VERSION),),
        )
        self.maybe_commit()

    def log_run(self) -> None:
        """ Log timestamp and raiden version to help with debugging """
        version = get_system_spec()["raiden"]
        cursor = self.conn.cursor()
        cursor.execute("INSERT INTO runs(raiden_version) VALUES (?)", [version])
        self.maybe_commit()

    def get_version(self) -> RaidenDBVersion:
        cursor = self.conn.cursor()
        query = cursor.execute('SELECT value FROM settings WHERE name="version";')
        result = query.fetchall()
        # If setting is not set, it's the latest version
        if len(result) == 0:
            return RAIDEN_DB_VERSION

        return RaidenDBVersion(int(result[0][0]))

    def count_state_changes(self) -> int:
        cursor = self.conn.cursor()
        query = cursor.execute("SELECT COUNT(1) FROM state_changes")
        result = query.fetchall()

        if len(result) == 0:
            return 0

        return int(result[0][0])

    def has_snapshot(self) -> bool:
        cursor = self.conn.cursor()
        query = cursor.execute("SELECT EXISTS(SELECT 1 FROM state_snapshot)")
        result = query.fetchone()

        return bool(result[0])

    def write_state_changes(self, state_changes: List[str]) -> List[StateChangeID]:
        """Write `state_changes` to the database and returns the corresponding IDs."""
        ulid_factory = self._ulid_factory(StateChangeID)

        state_change_data = list()
        state_change_ids = list()
        for state_change in state_changes:
            new_id = ulid_factory.new()
            state_change_ids.append(StateChangeID(new_id))
            state_change_data.append((new_id, state_change))

        query = "INSERT INTO state_changes(identifier, data) VALUES(?, ?)"
        self.conn.executemany(query, state_change_data)
        self.maybe_commit()

        return state_change_ids

    def write_first_state_snapshot(self, snapshot: str) -> SnapshotID:
        if self.has_snapshot():
            raise RuntimeError(
                "write_first_state_snapshot can only be used for an unitialized node."
            )

        snapshot_id = SnapshotID(self._ulid_factory(SnapshotID).new())

        query = (
            "INSERT INTO state_snapshot (identifier, statechange_id, statechange_qty, data) "
            "VALUES(?, NULL, 0, ?)"
        )
        self.conn.execute(query, (snapshot_id, snapshot))
        self.maybe_commit()

        return snapshot_id

    def write_state_snapshot(
        self, snapshot: str, statechange_id: StateChangeID, statechange_qty: int
    ) -> SnapshotID:
        snapshot_id = SnapshotID(self._ulid_factory(SnapshotID).new())

        query = (
            "INSERT INTO state_snapshot (identifier, statechange_id, statechange_qty, data) "
            "VALUES(?, ?, ?, ?)"
        )
        self.conn.execute(query, (snapshot_id, statechange_id, statechange_qty, snapshot))
        self.maybe_commit()

        return snapshot_id

    def write_events(self, events: List[Tuple[StateChangeID, str]]) -> List[EventID]:
        ulid_factory = self._ulid_factory(EventID)
        events_ids: List[EventID] = list()

        query = (
            "INSERT INTO state_events("
            "   identifier, source_statechange_id, data"
            ") VALUES(?, ?, ?)"
        )
        self.conn.executemany(query, _prepend_and_save_ids(ulid_factory, events_ids, events))
        self.maybe_commit()

        return events_ids

    def delete_state_changes(self, state_changes_to_delete: List[Tuple[StateChangeID]]) -> None:
        self.conn.executemany(
            "DELETE FROM state_changes WHERE identifier = ?", state_changes_to_delete
        )
        self.maybe_commit()

    def get_snapshot_before_state_change(
        self, state_change_identifier: StateChangeID
    ) -> Optional[SnapshotEncodedRecord]:
        """Returns the Snapshot which can be used to restore the State with
        the StateChange `state_change_identifier` applied.

        If `state_change_identifier` has a snapshot, that is returned,
        otherwise the closest and newest snapshot is used. Example:

        Queried:                        v
        State Changes: |x---x---x---x---x---x---x--->
        Snapshots:     |x-----------x-----------x--->
        Returned:                   ^
        Ignored:        !1                      !2

        1- The returned snapshot is closer to the state change. Restoring the
           state will be faster since less state changes have to be replayed.
        2- This snapshot cannot be used because undoing state changes is not
           supported.
        """

        if not isinstance(state_change_identifier, ULID):  # pragma: no unittest
            raise ValueError("from_identifier must be an ULID")

        cursor = self.conn.execute(
            "SELECT identifier, statechange_qty, statechange_id, data FROM state_snapshot "
            "WHERE statechange_id <= ? OR statechange_id IS NULL "
            "ORDER BY identifier DESC LIMIT 1",
            (state_change_identifier,),
        )

        rows = cursor.fetchall()

        result: Optional[SnapshotEncodedRecord] = None
        if rows:
            assert len(rows) == 1, "LIMIT 1 must return one element"
            identifier = rows[0][0]
            statechange_qty = rows[0][1]
            last_applied_state_change_id = rows[0][2]
            snapshot_state = rows[0][3]
            result = SnapshotEncodedRecord(
                identifier, statechange_qty, last_applied_state_change_id, snapshot_state
            )

        return result

    def get_latest_event_by_data_field(
        self, query: FilteredDBQuery
    ) -> Optional[EventEncodedRecord]:
        """ Return the latest event filtered query."""
        cursor = self.conn.cursor()

        query_str, args = _query_to_string(query)

        cursor.execute(
            f"SELECT identifier, source_statechange_id, data FROM state_events WHERE "
            f"{query_str}"
            f"ORDER BY identifier DESC LIMIT 1",
            args,
        )

        result = None

        row = cursor.fetchone()
        if row:
            event_id = row[0]
            state_change_identifier = row[1]
            event = row[2]
            result = EventEncodedRecord(
                event_identifier=event_id,
                state_change_identifier=state_change_identifier,
                data=event,
            )

        return result

    def _form_and_execute_json_query(
        self,
        query: str,
        limit: int = None,
        offset: int = None,
        filters: List[Tuple[str, Any]] = None,
        logical_and: bool = True,
    ) -> sqlite3.Cursor:
        limit, offset = _sanitize_limit_and_offset(limit, offset)
        cursor = self.conn.cursor()
        where_clauses = []
        args: List[Union[str, int]] = []
        if filters:
            for field, value in filters:
                where_clauses.append("json_extract(data, ?) LIKE ?")
                args.append(f"$.{field}")
                args.append(value)

            if logical_and:
                query += f"WHERE {' AND '.join(where_clauses)}"
            else:
                query += f"WHERE {' OR '.join(where_clauses)}"

        query += "ORDER BY identifier ASC LIMIT ? OFFSET ?"
        args.append(limit)
        args.append(offset)

        cursor.execute(query, args)
        return cursor

    def get_latest_state_change_by_data_field(
        self, query: FilteredDBQuery
    ) -> Optional[StateChangeEncodedRecord]:
        """ Return all state changes filtered by a named field and value."""
        cursor = self.conn.cursor()

        query_str, args = _query_to_string(query)

        sql = (
            f"SELECT identifier, data "
            f"FROM state_changes "
            f"WHERE {query_str} "
            f"ORDER BY identifier "
            f"DESC LIMIT 1"
        )
        cursor.execute(sql, args)

        result = None
        row = cursor.fetchone()
        if row:
            state_change_identifier = row[0]
            state_change = row[1]
            result = StateChangeEncodedRecord(
                state_change_identifier=state_change_identifier, data=state_change
            )

        return result

    def _get_state_changes(
        self,
        limit: int = None,
        offset: int = None,
        filters: List[Tuple[str, Any]] = None,
        logical_and: bool = True,
    ) -> List[StateChangeEncodedRecord]:
        """Return a batch of state change records (identifier and data)

        The batch size can be tweaked with the `limit` and `offset` arguments.

        Additionally the returned state changes can be optionally filtered with
        the `filters` parameter to search for specific data in the state change data.
        """
        cursor = self._form_and_execute_json_query(
            query="SELECT identifier, data FROM state_changes ",
            limit=limit,
            offset=offset,
            filters=filters,
            logical_and=logical_and,
        )
        result = [
            StateChangeEncodedRecord(state_change_identifier=row[0], data=row[1]) for row in cursor
        ]

        return result

    def batch_query_state_changes(
        self, batch_size: int, filters: List[Tuple[str, Any]] = None, logical_and: bool = True
    ) -> Iterator[List[StateChangeEncodedRecord]]:
        """Batch query state change records with a given batch size and an optional filter

        This is a generator function returning each batch to the caller to work with.
        """
        limit = batch_size
        offset = 0
        result_length = 1

        while result_length != 0:
            result = self._get_state_changes(
                limit=limit, offset=offset, filters=filters, logical_and=logical_and
            )
            result_length = len(result)
            offset += result_length
            yield result

    def update_state_changes(self, state_changes_data: List[Tuple[str, int]]) -> None:
        """Given a list of identifier/data state tuples update them in the DB"""
        cursor = self.conn.cursor()
        cursor.executemany(
            "UPDATE state_changes SET data=? WHERE identifier=?", state_changes_data
        )
        self.maybe_commit()

    def get_statechanges_records_by_range(
        self, db_range: Range[StateChangeID]
    ) -> List[StateChangeEncodedRecord]:
        if not isinstance(db_range, Range):  # pragma: no unittest
            raise ValueError("db_range must be an Range")

        cursor = self.conn.cursor()

        query = (
            "SELECT identifier, data "
            "FROM state_changes "
            "WHERE identifier "
            "BETWEEN ? AND ? "
            "ORDER BY identifier ASC"
        )
        cursor.execute(query, (db_range.first, db_range.last))

        return [
            StateChangeEncodedRecord(state_change_identifier=entry[0], data=entry[1])
            for entry in cursor
        ]

    def _query_events(
        self,
        limit: int = None,
        offset: int = None,
        filters: List[Tuple[str, Any]] = None,
        logical_and: bool = True,
    ) -> List[Tuple[str, datetime]]:
        cursor = self._form_and_execute_json_query(
            query="SELECT data, timestamp FROM state_events ",
            limit=limit,
            offset=offset,
            filters=filters,
            logical_and=logical_and,
        )

        return cursor.fetchall()

    def _get_event_records(
        self,
        limit: int = None,
        offset: int = None,
        filters: List[Tuple[str, Any]] = None,
        logical_and: bool = True,
    ) -> List[EventEncodedRecord]:
        """Return a batch of event records

        The batch size can be tweaked with the `limit` and `offset` arguments.

        Additionally the returned events can be optionally filtered with
        the `filters` parameter to search for specific data in the event data.
        """
        cursor = self._form_and_execute_json_query(
            query="SELECT identifier, source_statechange_id, data FROM state_events ",
            limit=limit,
            offset=offset,
            filters=filters,
            logical_and=logical_and,
        )

        result = [
            EventEncodedRecord(
                event_identifier=row[0], state_change_identifier=row[1], data=row[2]
            )
            for row in cursor
        ]
        return result

    def batch_query_event_records(
        self, batch_size: int, filters: List[Tuple[str, Any]] = None, logical_and: bool = True
    ) -> Iterator[List[EventEncodedRecord]]:
        """Batch query event records with a given batch size and an optional filter

        This is a generator function returning each batch to the caller to work with.
        """
        limit = batch_size
        offset = 0
        result_length = 1

        while result_length != 0:
            result = self._get_event_records(
                limit=limit, offset=offset, filters=filters, logical_and=logical_and
            )
            result_length = len(result)
            offset += result_length
            yield result

    def update_events(self, events_data: List[Tuple[str, int]]) -> None:
        """Given a list of identifier/data event tuples update them in the DB"""
        cursor = self.conn.cursor()
        cursor.executemany("UPDATE state_events SET data=? WHERE identifier=?", events_data)
        self.maybe_commit()

    def get_raiden_events_payment_history_with_timestamps(
        self,
        event_types: List[str],
        limit: int = None,
        offset: int = None,
        token_network_address: TokenNetworkAddress = None,
        partner_address: Address = None,
    ) -> List[Tuple[str, datetime]]:

        limit, offset = _sanitize_limit_and_offset(limit, offset)
        cursor = self.conn.cursor()
        args: List = list(event_types)
        sql_helper = ",".join("?" * len(event_types))

        if token_network_address and partner_address:
            query = """
                SELECT
                    data, timestamp
                FROM
                    state_events
                WHERE
                    json_extract(data, '$._type') IN ({})
                AND
                    json_extract(data, '$.token_network_address') LIKE ?
                AND
                    (
                    json_extract(data, '$.target') LIKE ?
                    OR
                    json_extract(data, '$.initiator') LIKE ?
                    )
                ORDER BY identifier
                ASC LIMIT ? OFFSET ?
                """
            args.append(to_normalized_address(token_network_address))
            # We need to append partner_address two times
            # since it is used in the OR statement
            args.append(to_normalized_address(partner_address))
            args.append(to_normalized_address(partner_address))
        elif token_network_address and not partner_address:
            query = """
                SELECT
                    data, timestamp
                FROM
                    state_events
                WHERE
                    json_extract(data, '$._type') IN ({})
                AND
                    json_extract(data, '$.token_network_address') LIKE ?
                ORDER BY identifier
                ASC LIMIT ? OFFSET ?
                """
            args.append(to_normalized_address(token_network_address))
        elif partner_address and not token_network_address:
            query = """
                SELECT
                    data, timestamp
                FROM
                    state_events
                WHERE
                    json_extract(data, '$._type') IN ({})
                AND
                    (
                    json_extract(data, '$.target') LIKE ?
                    OR
                    json_extract(data, '$.initiator') LIKE ?
                    )
                ORDER BY identifier
                ASC LIMIT ? OFFSET ?
                """
            # We need to append partner_address two times
            # since it is used in the OR statement
            args.append(to_normalized_address(partner_address))
            args.append(to_normalized_address(partner_address))
        else:
            query = """
                SELECT
                    data, timestamp
                FROM
                    state_events
                WHERE
                    json_extract(data, '$._type') IN ({})
                ORDER BY identifier
                ASC LIMIT ? OFFSET ?
                """

        query = query.format(sql_helper)
        args.append(limit)
        args.append(offset)
        cursor.execute(query, args)
        return [(entry[0], entry[1]) for entry in cursor]

    def get_events_with_timestamps(
        self,
        limit: int = None,
        offset: int = None,
        filters: List[Tuple[str, Any]] = None,
        logical_and: bool = True,
    ) -> List[Tuple[str, datetime]]:
        entries = self._query_events(
            limit=limit, offset=offset, filters=filters, logical_and=logical_and
        )

        return [(entry[0], entry[1]) for entry in entries]

    def get_events(self, limit: int = None, offset: int = None) -> List[str]:
        entries = self._query_events(limit, offset)
        return [entry[0] for entry in entries]

    def get_state_changes(self, limit: int = None, offset: int = None) -> List[str]:
        entries = self._get_state_changes(limit, offset)
        return [entry.data for entry in entries]

    def get_snapshots(self) -> List[SnapshotEncodedRecord]:
        cursor = self.conn.cursor()
        cursor.execute(
            "SELECT identifier, statechange_qty, statechange_id, data FROM state_snapshot"
        )

        return [
            SnapshotEncodedRecord(snapshot[0], snapshot[1], snapshot[2], snapshot[3])
            for snapshot in cursor
        ]

    def update_snapshot(self, identifier: SnapshotID, new_snapshot: str) -> None:
        cursor = self.conn.cursor()
        cursor.execute(
            "UPDATE state_snapshot SET data=? WHERE identifier=?", (new_snapshot, identifier)
        )
        self.maybe_commit()

    def update_snapshots(self, snapshots_data: List[Tuple[str, SnapshotID]]) -> None:
        """Given a list of snapshot data, update them in the DB

        The snapshots_data should be a list of tuples of snapshots data
        and identifiers in that order.
        """
        cursor = self.conn.cursor()
        cursor.executemany("UPDATE state_snapshot SET data=? WHERE identifier=?", snapshots_data)
        self.maybe_commit()

    def maybe_commit(self) -> None:
        if not self.in_transaction:
            self.conn.commit()

    @contextmanager
    def transaction(self) -> Generator[None, None, None]:
        cursor = self.conn.cursor()
        self.in_transaction = True
        try:
            cursor.execute("BEGIN")
            yield
            cursor.execute("COMMIT")
        except:  # noqa
            cursor.execute("ROLLBACK")
            raise
        finally:
            self.in_transaction = False

    def close(self) -> None:
        if not hasattr(self, "conn"):
            raise RuntimeError("The database connection was closed already.")

        self.conn.close()
        del self.conn

    def __enter__(self) -> "SQLiteStorage":
        return self

    def __exit__(
        self,
        exc_type: Optional[Type[BaseException]],
        exc_value: Optional[BaseException],
        traceback: Optional[TracebackType],
    ) -> None:  # pylint: disable=unused-arguments
        self.close()


class SerializedSQLiteStorage:
    """A wrapper around SQLiteStorage that automatically serializes and
    deserializes the data.

    SQLiteStorage is necessary for database upgrades. Upgrades are necessary
    when the data model changes, and as a consequence before the upgrades are
    applied the automatic encoding/deconding will not work.
    """

    def __init__(self, database_path: DatabasePath, serializer: SerializationBase) -> None:
        self.database = SQLiteStorage(database_path)
        self.serializer = serializer

    def update_version(self) -> None:  # pragma: no unittest
        self.database.update_version()

    def count_state_changes(self) -> int:
        return self.database.count_state_changes()

    def get_version(self) -> RaidenDBVersion:
        return self.database.get_version()

    def log_run(self) -> None:
        self.database.log_run()

    def write_state_changes(self, state_changes: List[StateChange]) -> List[StateChangeID]:
        serialized_data = [
            self.serializer.serialize(state_change) for state_change in state_changes
        ]
        return self.database.write_state_changes(serialized_data)

    def write_first_state_snapshot(self, snapshot: State) -> SnapshotID:
        serialized_data = self.serializer.serialize(snapshot)

        return self.database.write_first_state_snapshot(serialized_data)

    def write_state_snapshot(
        self, snapshot: State, statechange_id: StateChangeID, statechange_qty: int
    ) -> SnapshotID:
        serialized_data = self.serializer.serialize(snapshot)

        return self.database.write_state_snapshot(serialized_data, statechange_id, statechange_qty)

    def write_events(self, events: List[Tuple[StateChangeID, Event]]) -> List[EventID]:
        """Save events.

        Args:
            events: List of Event objects and the corresponding state change id.
        """
        events_data = [
            (state_change_id, self.serializer.serialize(event))
            for state_change_id, event in events
        ]
        return self.database.write_events(events_data)

    def get_snapshot_before_state_change(
        self, state_change_identifier: StateChangeID
    ) -> Optional[SnapshotRecord]:
        """ Get snapshots earlier than state_change with provided ID. """
        result: Optional[SnapshotRecord]

        row = self.database.get_snapshot_before_state_change(state_change_identifier)

        if row is not None:
            deserialized_data = self.serializer.deserialize(row.data)

            result = SnapshotRecord(
                row.identifier,
                row.state_change_qty,
                row.state_change_identifier or LOW_STATECHANGE_ULID,
                deserialized_data,
            )
        else:
            result = None

        return result

    def get_latest_event_by_data_field(self, query: FilteredDBQuery) -> Optional[EventRecord]:
        """ Return all state changes filtered by a named field and value."""
        encoded_event = self.database.get_latest_event_by_data_field(query)

        event = None
        if encoded_event is not None:
            event = EventRecord(
                event_identifier=encoded_event.event_identifier,
                state_change_identifier=encoded_event.state_change_identifier,
                data=self.serializer.deserialize(encoded_event.data),
            )

        return event

    def get_latest_state_change_by_data_field(
        self, query: FilteredDBQuery
    ) -> Optional[StateChangeRecord]:
        """ Return all state changes filtered by a named field and value."""

        encoded_state_change = self.database.get_latest_state_change_by_data_field(query)

        state_change = None
        if encoded_state_change is not None:
            state_change = StateChangeRecord(
                state_change_identifier=encoded_state_change.state_change_identifier,
                data=self.serializer.deserialize(encoded_state_change.data),
            )

        return state_change

    def get_statechanges_records_by_range(
        self, db_range: Range[StateChangeID]
    ) -> List[StateChangeRecord]:
        state_changes = self.database.get_statechanges_records_by_range(db_range=db_range)
        return [
            StateChangeRecord(
                state_change_identifier=state_change.state_change_identifier,
                data=self.serializer.deserialize(state_change.data),
            )
            for state_change in state_changes
        ]

    def get_statechanges_by_range(self, db_range: Range[StateChangeID]) -> List[StateChange]:
        return [
            state_change_record.data
            for state_change_record in self.get_statechanges_records_by_range(db_range=db_range)
        ]

    def get_raiden_events_payment_history_with_timestamps(
        self,
        event_types: List[str],
        limit: int = None,
        offset: int = None,
        token_network_address: TokenNetworkAddress = None,
        partner_address: Address = None,
    ) -> List[TimestampedEvent]:

        events = self.database.get_raiden_events_payment_history_with_timestamps(
            event_types=event_types,
            limit=limit,
            offset=offset,
            token_network_address=token_network_address,
            partner_address=partner_address,
        )
        return [
            TimestampedEvent(self.serializer.deserialize(data), timestamp)
            for data, timestamp in events
        ]

    def get_events_with_timestamps(
        self,
        limit: int = None,
        offset: int = None,
        filters: List[Tuple[str, Any]] = None,
        logical_and: bool = True,
    ) -> List[TimestampedEvent]:
        events = self.database.get_events_with_timestamps(
            limit=limit, offset=offset, filters=filters, logical_and=logical_and
        )
        return [
            TimestampedEvent(self.serializer.deserialize(data), timestamp)
            for data, timestamp in events
        ]

    def get_events(self, limit: int = None, offset: int = None) -> List[Event]:
        events = self.database.get_events(limit, offset)
        return [self.serializer.deserialize(event) for event in events]

    def get_state_changes_stream(
        self, retry_timeout: float, limit: int = None, offset: int = 0
    ) -> Iterator[List[StateChange]]:
        while True:
            state_changes = self.database.get_state_changes(limit, offset)
            yield [self.serializer.deserialize(state_change) for state_change in state_changes]
            offset += len(state_changes)

            gevent.sleep(retry_timeout)

    def close(self) -> None:
        self.database.close()<|MERGE_RESOLUTION|>--- conflicted
+++ resolved
@@ -213,10 +213,6 @@
     return query_where_str, args
 
 
-<<<<<<< HEAD
-def write_state_change(
-    ulid_factory: ULIDMonotonicFactory, cursor: sqlite3.Cursor, state_change: str
-=======
 def _prepend_and_save_ids(
     ulid_factory: ulid.api.api.Api, ids: List[ID], items: Iterable[Tuple[Any, ...]]
 ) -> Iterator:
@@ -229,28 +225,19 @@
 
 def write_state_change(
     ulid_factory: ulid.api.api.Api, cursor: sqlite3.Cursor, state_change: str
->>>>>>> 0947d9e5
 ) -> StateChangeID:
     """Write `state_change` to the database and returns the corresponding ID."""
 
     query = "INSERT INTO state_changes(identifier, data) VALUES(?, ?)"
 
-<<<<<<< HEAD
-    new_id = ulid_factory.new()
-=======
     new_id = StateChangeID(ulid_factory.new())
->>>>>>> 0947d9e5
     cursor.execute(query, (new_id, state_change))
 
     return new_id
 
 
 def write_events(
-<<<<<<< HEAD
-    ulid_factory: ULIDMonotonicFactory,
-=======
     ulid_factory: ulid.api.api.Api,
->>>>>>> 0947d9e5
     cursor: sqlite3.Cursor,
     events: List[Tuple[StateChangeID, str]],
 ) -> List[EventID]:
@@ -261,11 +248,7 @@
         "   identifier, source_statechange_id, data"
         ") VALUES(?, ?, ?)"
     )
-<<<<<<< HEAD
-    cursor.executemany(query, ulid_factory.prepend_and_save_ids(events_ids, events))
-=======
     cursor.executemany(query, _prepend_and_save_ids(ulid_factory, events_ids, events))
->>>>>>> 0947d9e5
 
     return events_ids
 
