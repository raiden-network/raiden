# -*- coding: utf8 -*-
"""
A pure python implementation of a contract responsable to open a channel.
"""
from ethereum import slogging

from raiden.utils import sha3, pex
from raiden.mtree import check_proof
from raiden.messages import MediatedTransfer, RefundTransfer, DirectTransfer, Lock, LockedTransfer
from raiden.encoding.messages import (
    DIRECTTRANSFER, LOCKEDTRANSFER, MEDIATEDTRANSFER, REFUNDTRANSFER,
)

log = slogging.getLogger(__name__)  # pylint: disable=invalid-name

# Blockspam attack mitigation:
#     - Oracles, certifying, that previous blocks were full.
#     - Direct access to gasused of previous blocks.
#     - Heuristic, no settlements in the previous blocks.
# Todos:
#     Compatible Asset/Token/Coin Contract
#     Channel Opening sequence
#     Channel Fees (i.e. Accounts w/ higher reputation could charge a fee/deposit).
#     use channel.opened to collect reputation of an account (long lasting channels == good)


STATE_UNKNOW = 0
STATE_PARTICIPANT = 1
STATE_THIRDPARTY = 2  # also used when close() is called


def tuple32(data):
    """ A helper to split a concatenated merkle proof into it's individual
    elements.
    """
    start = 0
    end = 8

    result = []
    while end <= len(data):
        pair = (data[start:end - 4], data[end - 4:end])
        result.append(pair)
        start = end
        end += 8

    return result


def decode_transfer(transfer_encoded):
    if transfer_encoded[0] == DIRECTTRANSFER:
        return DirectTransfer.decode(transfer_encoded)
    elif transfer_encoded[0] == MEDIATEDTRANSFER:
        return MediatedTransfer.decode(transfer_encoded)
    elif transfer_encoded[0] == REFUNDTRANSFER:
        return RefundTransfer.decode(transfer_encoded)
    # convinience for testing only (LockedTransfer are not exchanged between nodes)
    elif transfer_encoded[0] == LOCKEDTRANSFER:
        return LockedTransfer.decode(transfer_encoded)
    else:
        raise ValueError('invalid transfer type {}'.format(type(transfer_encoded[0])))


class Participant(object):
    # pylint: disable=too-few-public-methods

    def __init__(self):
        self.deposit = 0
        """ int: Amount of asset deposited by the participant. """

        self.netted = 0
        """ int: Amount of asset netted after the channel is settled. """

        # Used to track the latest know transfer from the partner
        self.transfer = None
        """ The transfer exchanged by the nodes used for settling. """

        # Used to track if the node who called close lied
        self.transfer_from_self = None
        """ The transfer informed by the node itself when calling close, used to detect frauds. """

        self.unlocked = []
        """ A list of (Lock, merkle_proof, secret). """

        self.has_deposited = False
        """ Flag indicating if the participant has called the deposit(). """

        # Allow thrid-parties to update `transfer`
        self.state = STATE_UNKNOW
        """ From who the contract received this transfer. """


class NettingChannelContract(object):
    """ Contract that allows users to perform fast off-chain transactions.

    The netting contract allows two parties to engage in off-chain asset
    transfers without trust among them, with the functionality of detecting
    frauds, penalise the wrongdoers, and to participate in an off-chain network
    for fast and cheap transactions.

    Operation
    ---------

    These transactions are done by external clients without interaction with
    the contract, the contract's role is only to secure the asset and create
    the mechanism that allows settlement of conflicts.

    The asset transfers are done through the exchange of signed messages among
    the participants, each message works as a proof of the transfer made from a
    given participant. These messages are composed of:

        - The message signature, proving authenticity of the message.
        - The increasing counter `nonce`, identifying the order of the
        transfers.
        - The partner's total amount transfered, determining each balance.
        - The merkle root of the locked transfers tree.
        - Possibly a `Lock` structure describing a new locked transfer.

    Since the contract does not mediate these off-chain transfers, it is the
    interest of each participant to reject invalid messages, these are the
    points of concern:

        - Signatures need to be from a key recognized by the contract.
        - `Nonce`s are unique and increasing to identify the transfer order.
        - Negative transfers are invalid, and the transfered amount is always
        increasing.
        - Maintain a correct merkle root with all non-expired locked transfer.
        - A valid timeout for `Lock`ed transfers.

    Transfers
    ---------

    There are two kinds of transfers that are recognized by the contract, a
    transfer initiate by a channel participant to the other participant, called
    a direct transfer, or a mediated transfer involving multiple channels, used
    for cooperatively transfer assets for nodes without a direct channel.

    Multiple transfers are expected to occur from the opening of a channel
    onwards. The `nonce` field is used by this contract to compare transfers
    and define which is the latest, it's responsability of each participant to
    reject messages with an decreasing or equal `nonce`, ensuring that this
    value is increasing.

    Direct Transfer
    ===============

    Direct transfers require only the exchange of a single signed message
    containing the current `nonce`, with an up-to-date amount transfered and
    merkle proof.

    Mediated Transfer
    =================

    Direct transfer depend on the existence of direct channels among the
    participants, since direct channels are expected to be the exception and
    not the rule a different mechanism is required for indirect transfers, this
    is done by exploiting existing channels to mediate an asset transfer.

    The path discovery required to find which channels will be used to mediate
    the transfer isn't part of this contract, only the means to protect the
    individual assets.

    Mediated transfers require the participation of one or more intermediary
    nodes, these intermediaries compose a path from the initiator to the
    target. The path of length `n` has it's transfer started by the initiator
    `1`, with each intermediary `i` mediating a transfer from `i-1` to `i+1`
    until the the target node `n` is reached. This contract has the required
    mechanisms to protect the individual node's assets, the contract allows any
    `i` to safely transfer it's asset to `i+1` with the guarantee that it will
    have the transfer from `i-1` done.

    Penalization
    ------------

    An evil participant can reduce it's spending in two ways:

        1. Tampered messages: Send a transfer signed with a lower
        `amount_transfered`.
        2. Older messages: Send a valid but older message, which has a lower
        `amount_transfered`.

    To detect these tatics:

        1. A single message with a equal or lower nonce, with a larger amount.
        2. A single message with a higher nonce.

    Note:
        Implementation in pure python that reproduces the expected behavior of
        the blockchain NettingContract. This implementation is useful for
        testing.
    """

<<<<<<< HEAD
    settle_timeout = 20
    """ Number of blocks that we are required to wait before allowing settlement. """
    # The settle_timeout could be either fixed or variable:
    # - Fixed/Absolute block number. A maximum life time is choosen for the
    # contract, the contract can be settled before but not after. The
    # application must not accept any locked transfers that could expire after
    # `settle_timeout` blocks, at the cost of being susceptible to timming
    # attacks.
    # - Relative block number:
    #   - With a fixed waiting time. The application must not accept
    #   any locked transfers that could expire more than `settle_timeout` blocks,
    #   at the cost of being susceptible to timming attacks.
    #   - With a variable waiting time. The `settle_timeout` depends on the locked
    #   transfer and a list of all the lock's timeouts need to be sent to the
    #   contract.
    # This implementation's settle_timeout is a "fixed waiting time"

    def __init__(self, asset_address, netcontract_address, address_A, address_B):
=======
    def __init__(self, asset_address, netcontract_address, address_A,
                 address_B, settle_timeout):
>>>>>>> 6058217f
        log.debug(
            'creating nettingchannelcontract',
            a=pex(address_A),
            b=pex(address_B),
        )

        self.asset_address = asset_address
        self.netcontract_address = netcontract_address
        self.participants = {
            address_A: Participant(),
            address_B: Participant(),
        }

        self.opened = None
        """ Block number when deposit() was first called. """

        self.settled = None
        """ Block number when settle was sucessfully called. """

        self.closed = None
        """ Block number when close() was first called (might be zero in testing scenarios). """

        self.closer = None
        """ The participant that called the close method. """

        self.settle_timeout = settle_timeout
        """ Number of blocks that we are required to wait before allowing settlement. """
        # The settle_timeout could be either fixed or variable:
        # - Fixed/Absolute block number. A maximum life time is choosen for the
        # contract, the contract can be settled before but not after. The
        # application must not accept any locked transfers that could expire after
        # `settle_timeout` blocks, at the cost of being susceptible to timming
        # attacks.
        # - Relative block number:
        #   - With a fixed waiting time. The application must not accept
        #   any locked transfers that could expire more than `settle_timeout` blocks,
        #   at the cost of being susceptible to timming attacks.
        #   - With a variable waiting time. The `settle_timeout` depends on the locked
        #   transfer and a list of all the lock's timeouts need to be sent to the
        #   contract.
        # This implementation's settle_timeout is a "fixed waiting time"

    @property
    def isopen(self):
        """ The contract is open after both participants have deposited, and if
        it has not being closed.

        Returns:
            bool: True if the contract is open, False otherwise
        """
        # During testing closed can be 0
        if self.closed is not None:
            return False

        # allow single funded channels
        return all(
            state.has_deposited
            for state in self.participants.values()
        )

    def deposit(self, address, amount, block_number):
        """ Method for `address` to make a deposit of `amount` asset. """

        if address not in self.participants:
            msg = 'The address {address} is not a participant of this contract.'.format(
                address=address,
            )

            log.debug('Unknow address.', address=address, participants=self.participants)

            raise ValueError(msg)

        if amount < 0:
            raise ValueError('Amount cannot be negative.')

        participant = self.participants[address]
        participant.has_deposited = True
        participant.deposit += amount

        if self.isopen and self.opened is None:
            # track the block were the contract was openned
            self.opened = block_number

    def partner(self, address):
        """ Returns the address of the other participant in the contract. """

        if address not in self.participants:
            msg = 'The address {address} is not a participant of this contract'.format(
                address=pex(address),
            )
            raise ValueError(msg)

        all_participants = list(self.participants.keys())
        all_participants.remove(address)
        return all_participants[0]

    def _decode(self, closer_address, first_encoded, second_encoded):
        transfer1 = None
        transfer2 = None
        closer = None
        partner = None

        if first_encoded:
            transfer1 = decode_transfer(first_encoded)

            if transfer1.sender not in self.participants:
                raise ValueError('Invalid transfer address')

            if transfer1.sender == closer_address:
                closer = transfer1
            else:
                partner = transfer1

        if second_encoded:
            transfer2 = decode_transfer(second_encoded)

            if transfer2.sender not in self.participants:
                raise ValueError('Invalid transfer address')

            if transfer2.sender == closer_address:
                closer = transfer2
            else:
                partner = transfer2

        if transfer1 and transfer2 and transfer1.sender == transfer2.sender:
            raise ValueError('Both transfer are for the same address')

        return closer, partner

    def _get_transfered_amount(self, transfer1, transfer2):
        amount1, amount2 = 0.0, 0.0

        if transfer1:
            amount1 = transfer1.transfered_amount

        if transfer2:
            amount2 = transfer2.transfered_amount

        return amount1, amount2

    def close(self, ctx, first_encoded, second_encoded):
        """" Request the closing of the channel. Can be called once by one of
        the participants. Lock period starts counting once this method is
        called.

        Args:
            ctx:
                Block chain state used for mocking.

            first_encoded (bin):
                One of the last sent transfers, can be a transfer from either
                side of the cannel. May be None.

            second_encoded (Optional[bin]):
                The last sent transfer from the other end of the channel, in
                respect to `first_encoded`. May be None.
        """

        if self.settled is not None:
            raise RuntimeError('Contract is settled.')

        if self.closed is not None:
            raise RuntimeError('Contract is closing.')

        # Close cannot accept a message that is not from a participant,
        # otherwise a third-party could close a channel that both participants
        # want open
        if ctx['msg.sender'] not in self.participants:
            raise ValueError('Caller is not a participant')

        closer_state = self.participants[ctx['msg.sender']]
        partner_state = self.participants[self.partner(ctx['msg.sender'])]

        # may be None, a node is not required to make a transfer
        closer, partner = self._decode(ctx['msg.sender'], first_encoded, second_encoded)

        closer_state.transfer = closer
        closer_state.transfer_from_self = closer
        closer_state.state = STATE_PARTICIPANT

        partner_state.transfer = partner
        partner_state.state = STATE_THIRDPARTY

        self.closed = ctx['block_number']
        self.closer = closer_state

        amount1, amount2 = self._get_transfered_amount(closer, partner)
        allowance = closer_state.deposit + partner_state.deposit
        difference = abs(amount1 - amount2)

        if difference > allowance:
            # TODO: penalize closer
            raise Exception('Invalid netted value')

    def update_transfer(self, ctx, transfer_encoded):
        """" Used by the partner to inform the latest know transfer.

        Args:
            ctx:
                Block chain state used for mocking.

            transfer_encoded (bin):
                Last sent transfers received by the partner (can be sent by a third party).
        """
        if self.settled is not None:
            raise RuntimeError('Contract is settled.')

        if self.closed is None:
            raise RuntimeError('Contract is open.')

        # third-parties need to call a separte method that receives:
        # - a fee amount
        # - a signature of the transfer and fee amount, proving that the
        #   participant requried the third-party services
        if ctx['msg.sender'] not in self.participants:
            raise ValueError('Caller is not participant.')

        transfer = decode_transfer(transfer_encoded)

        if not transfer.sender == self.closer.transfer_from_self.sender:
            raise ValueError('Invalid transfer address')

        state = self.participants[transfer.sender]

        tampered = False
        if transfer and state.transfer:
            # A message is tampered if `value_transfered` was raised without raising
            # the `nonce`.
            # Only need to compare against transfer_from_self because that is
            # the only variable in uniquiely controlled by the closer.
            tampered = (
                (
                    state.transfer_from_self.nonce < transfer.nonce and
                    state.transfer_from_self.value_transfered > transfer.value_transfered
                ) or (
                    state.transfer_from_self.nonce == transfer.nonce and
                    state.transfer_from_self.value_transfered != transfer.value_transfered
                )
            )

        if tampered:
            raise RuntimeError('Tampered message.')  # TODO: penalize

        outdated = (
            (state.transfer_from_self is None and transfer is not None) or
            state.transfer_from_self.nonce < transfer.nonce
        )

        if outdated:
            raise RuntimeError('Closer informed an outdated transfer.')  # TODO: penalize

        if ctx['msg.sender'] == address:
            state.transfer = transfer
            state.state = STATE_PARTICIPANT
        elif state.state == STATE_THIRDPARTY and state.transfer.nonce < transfer.nonce:
            state.transfer = transfer

    def unlock(self, ctx, locked_encoded, merkleproof_encoded, secret):
        if self.settled is not None:
            raise RuntimeError('Contract is settled.')

        if self.closed is None:
            raise RuntimeError('Contract is open.')

        if ctx['msg.sender'] not in self.participants:
            raise ValueError('Unknow address.')

        partner = self.partner(ctx['msg.sender'])
        state = self.participants[partner]
        transfer = state.transfer

        # if partner haven't made a single transfer
        if transfer is None:
            return

        merkle_proof = tuple32(merkleproof_encoded)
        lock = Lock.from_bytes(locked_encoded)

        hashlock = lock.hashlock
        if hashlock != sha3(secret):
            raise ValueError('Invalid secret')

        is_valid_proof = check_proof(
            merkle_proof,
            transfer.locksroot,
            sha3(transfer.lock.as_bytes),
        )

        if not is_valid_proof:
            raise ValueError('Invalid merkle proof')

        transfer.append(lock)

    def _get_netted(self, our_state, partner_state):
        our_transfered_amount = 0.0
        partner_transfered_amount = 0.0

        if our_state.transfer:
            our_transfered_amount = our_state.transfer.transfered_amount

        if partner_state.transfer:
            partner_transfered_amount = partner_state.transfer.transfered_amount

        return our_state.deposit + partner_transfered_amount - our_transfered_amount

    def settle(self, ctx):
        assert self.settled is None
        assert self.closed is not None
        assert self.closed + self.settle_timeout <= ctx['block_number']

        for address, state in self.participants.items():
            other = self.participants[self.partner(address)]
            state.netted = self._get_netted(state, other)

        # add locked
        for address, state in self.participants.items():
            other = self.participants[self.partner(address)]

            for locked in state.unlocked:
                state.netted += locked.amount
                other.netted -= locked.amount

        total_netted = sum(state.netted for state in self.participants.values())
        total_deposit = sum(state.deposit for state in self.participants.values())

        assert total_netted <= total_deposit

        self.settled = ctx['block_number']<|MERGE_RESOLUTION|>--- conflicted
+++ resolved
@@ -189,29 +189,8 @@
         testing.
     """
 
-<<<<<<< HEAD
-    settle_timeout = 20
-    """ Number of blocks that we are required to wait before allowing settlement. """
-    # The settle_timeout could be either fixed or variable:
-    # - Fixed/Absolute block number. A maximum life time is choosen for the
-    # contract, the contract can be settled before but not after. The
-    # application must not accept any locked transfers that could expire after
-    # `settle_timeout` blocks, at the cost of being susceptible to timming
-    # attacks.
-    # - Relative block number:
-    #   - With a fixed waiting time. The application must not accept
-    #   any locked transfers that could expire more than `settle_timeout` blocks,
-    #   at the cost of being susceptible to timming attacks.
-    #   - With a variable waiting time. The `settle_timeout` depends on the locked
-    #   transfer and a list of all the lock's timeouts need to be sent to the
-    #   contract.
-    # This implementation's settle_timeout is a "fixed waiting time"
-
-    def __init__(self, asset_address, netcontract_address, address_A, address_B):
-=======
     def __init__(self, asset_address, netcontract_address, address_A,
                  address_B, settle_timeout):
->>>>>>> 6058217f
         log.debug(
             'creating nettingchannelcontract',
             a=pex(address_A),
