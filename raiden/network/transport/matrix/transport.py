import asyncio
import json
import time
from collections import Counter, defaultdict
from dataclasses import dataclass
from typing import TYPE_CHECKING, Counter as CounterType
from urllib.parse import urlparse
from uuid import uuid4

import gevent
import pkg_resources
import structlog
from aiortc import RTCSessionDescription
from eth_utils import is_binary_address, to_normalized_address
from gevent.event import Event
from gevent.lock import RLock
from gevent.pool import Pool
from gevent.queue import Empty, JoinableQueue
from matrix_client.errors import MatrixError, MatrixHttpLibError, MatrixRequestError

import raiden
<<<<<<< HEAD
from raiden.constants import EMPTY_SIGNATURE, MATRIX_AUTO_SELECT_SERVER, Capabilities, Environment
=======
from raiden.constants import (
    EMPTY_SIGNATURE,
    MATRIX_AUTO_SELECT_SERVER,
    WEB_RTC_CHANNEL_TIMEOUT,
    Capabilities,
    Environment,
    RTCMessageType,
    SDPTypes,
)
>>>>>>> 0947d9e5
from raiden.exceptions import RaidenUnrecoverableError, TransportError
from raiden.messages.abstract import Message, RetrieableMessage, SignedRetrieableMessage
from raiden.messages.healthcheck import Ping, Pong
from raiden.messages.synchronization import Delivered, Processed
from raiden.network.transport.matrix.client import (
    GMatrixClient,
    MatrixMessage,
    MatrixSyncMessages,
    Room,
    User,
)
from raiden.network.transport.matrix.rtc.web_rtc import WebRTCManager, send_rtc_message
from raiden.network.transport.matrix.utils import (
    JOIN_RETRIES,
    USER_PRESENCE_REACHABLE_STATES,
    AddressReachability,
    DisplayNameCache,
    MessageAckTimingKeeper,
    UserAddressManager,
    UserPresence,
    address_from_userid,
    join_broadcast_room,
    login,
    make_client,
    make_message_batches,
    make_room_alias,
    my_place_or_yours,
    validate_and_parse_message,
    validate_userid_signature,
)
from raiden.network.transport.utils import timeout_exponential_backoff
from raiden.settings import MatrixTransportConfig
from raiden.storage.serialization import DictSerializer
from raiden.storage.serialization.serializer import MessageSerializer
from raiden.transfer import views
from raiden.transfer.identifiers import CANONICAL_IDENTIFIER_UNORDERED_QUEUE, QueueIdentifier
from raiden.transfer.state import NetworkState, QueueIdsToQueues
from raiden.transfer.state_change import ActionChangeNodeNetworkState
from raiden.utils.capabilities import capconfig_to_dict
from raiden.utils.formatting import to_checksum_address, to_hex_address
from raiden.utils.logging import redact_secret
from raiden.utils.notifying_queue import NotifyingQueue
from raiden.utils.runnable import Runnable
from raiden.utils.typing import (
    MYPY_ANNOTATION,
    Address,
    AddressHex,
    Any,
    Callable,
    ChainID,
    Dict,
    Iterable,
    Iterator,
    List,
    MessageID,
    NamedTuple,
    Optional,
    PeerCapabilities,
    RoomID,
    Set,
    Tuple,
)

if TYPE_CHECKING:
    from raiden.raiden_service import RaidenService

log = structlog.get_logger(__name__)


# Combined with 10 retries (``..utils.JOIN_RETRIES``) this will give a total wait time of ~15s
RETRY_INTERVAL = 0.1
RETRY_INTERVAL_MULTIPLIER = 1.55
# A RetryQueue is considered idle after this many iterations without a message
RETRY_QUEUE_IDLE_AFTER = 10


@dataclass
class MessagesQueue:
    queue_identifier: QueueIdentifier
    messages: List[Message]


class _RetryQueue(Runnable):
    """ A helper Runnable to send batched messages to receiver through transport """

    class _MessageData(NamedTuple):
        """ Small helper data structure for message queue """

        queue_identifier: QueueIdentifier
        message: Message
        text: str
        # generator that tells if the message should be sent now
        expiration_generator: Iterator[bool]

    def __init__(self, transport: "MatrixTransport", receiver: Address) -> None:
        self.transport = transport
        self.receiver = receiver
        self._message_queue: List[_RetryQueue._MessageData] = list()
        self._notify_event = gevent.event.Event()
        self._lock = gevent.lock.Semaphore()
        self._idle_since: int = 0  # Counter of idle iterations
        super().__init__()
        self.greenlet.name = f"RetryQueue recipient:{to_checksum_address(self.receiver)}"

    @property
    def log(self) -> Any:
        return self.transport.log

    @staticmethod
    def _expiration_generator(
        timeout_generator: Iterable[float], now: Callable[[], float] = time.time
    ) -> Iterator[bool]:
        """Stateful generator that yields True if more than timeout has passed since previous True,
        False otherwise.

        Helper method to tell when a message needs to be retried (more than timeout seconds
        passed since last time it was sent).
        timeout is iteratively fetched from timeout_generator
        First value is True to always send message at least once
        """
        for timeout in timeout_generator:
            _next = now() + timeout  # next value is now + next generated timeout
            yield True
            while now() < _next:  # yield False while next is still in the future
                yield False

    def enqueue(self, queue_identifier: QueueIdentifier, messages: List[Message]) -> None:
        """ Enqueue a message to be sent, and notify main loop """
        msg = (
            f"queue_identifier.recipient ({to_checksum_address(queue_identifier.recipient)}) "
            f" must match self.receiver ({to_checksum_address(self.receiver)})."
        )
        assert queue_identifier.recipient == self.receiver, msg

        with self._lock:
            timeout_generator = timeout_exponential_backoff(
                self.transport._config.retries_before_backoff,
                self.transport._config.retry_interval_initial,
                self.transport._config.retry_interval_max,
            )

            encoded_messages = list()
            for message in messages:
                already_queued = any(
                    queue_identifier == data.queue_identifier and message == data.message
                    for data in self._message_queue
                )

                if already_queued:
                    self.log.warning(
                        "Message already in queue - ignoring",
                        receiver=to_checksum_address(self.receiver),
                        queue=queue_identifier,
                        message=redact_secret(DictSerializer.serialize(message)),
                    )
                else:
                    expiration_generator = self._expiration_generator(timeout_generator)
                    data = _RetryQueue._MessageData(
                        queue_identifier=queue_identifier,
                        message=message,
                        text=MessageSerializer.serialize(message),
                        expiration_generator=expiration_generator,
                    )
                    encoded_messages.append(data)

            self._message_queue.extend(encoded_messages)

        self.notify()

    def enqueue_unordered(self, message: Message) -> None:
        """ Helper to enqueue a message in the unordered queue. """
        self.enqueue(
            queue_identifier=QueueIdentifier(
                recipient=self.receiver, canonical_identifier=CANONICAL_IDENTIFIER_UNORDERED_QUEUE
            ),
            messages=[message],
        )

    def notify(self) -> None:
        """ Notify main loop to check if anything needs to be sent """
        with self._lock:
            self._notify_event.set()

    def _check_and_send(self) -> None:
        """Check and send all pending/queued messages that are not waiting on retry timeout

        After composing the to-be-sent message, also message queue from messages that are not
        present in the respective SendMessageEvent queue anymore
        """
        if not self.transport.greenlet:
            self.log.warning("Can't retry", reason="Transport not yet started")
            return
        if self.transport._stop_event.ready():
            self.log.warning("Can't retry", reason="Transport stopped")
            return

        assert self._lock.locked(), "RetryQueue lock must be held while messages are being sent"

        # On startup protocol messages must be sent only after the monitoring
        # services are updated. For more details refer to the method
        # `RaidenService._initialize_monitoring_services_queue`
        if self.transport._prioritize_broadcast_messages:
            self.transport._broadcast_queue.join()

        self.log.debug(
            "Retrying message(s)",
            receiver=to_checksum_address(self.receiver),
            queue_size=len(self._message_queue),
        )
        status = self.transport._address_mgr.get_address_reachability(self.receiver)
        if status is not AddressReachability.REACHABLE:
            # if partner is not reachable, return
            self.log.debug(
                "Partner not reachable. Skipping.",
                partner=to_checksum_address(self.receiver),
                status=status,
            )
            return

        def message_is_in_queue(message_data: _RetryQueue._MessageData) -> bool:
            if message_data.queue_identifier not in self.transport._queueids_to_queues:
                # The Raiden queue for this queue identifier has been removed
                return False
            return any(
                isinstance(message_data.message, RetrieableMessage)
                and send_event.message_identifier == message_data.message.message_identifier
                for send_event in self.transport._queueids_to_queues[message_data.queue_identifier]
            )

        message_texts: List[str] = list()
        for message_data in self._message_queue[:]:
            # Messages are sent on two conditions:
            # - Non-retryable (e.g. Delivered)
            #   - Those are immediately remove from the local queue since they are only sent once
            # - Retryable
            #   - Those are retried according to their retry generator as long as they haven't been
            #     removed from the Raiden queue
            remove = False
            if isinstance(message_data.message, (Delivered, Ping, Pong)):
                # e.g. Delivered, send only once and then clear
                # TODO: Is this correct? Will a missed Delivered be 'fixed' by the
                #       later `Processed` message?
                remove = True
                message_texts.append(message_data.text)
            elif not message_is_in_queue(message_data):
                remove = True
                self.log.debug(
                    "Stopping message send retry",
                    queue=message_data.queue_identifier,
                    message=message_data.message,
                    reason="Message was removed from queue or queue was removed",
                )
            else:
                # The message is still eligible for retry, consult the expiration generator if
                # it should be retried now
                if next(message_data.expiration_generator):
                    message_texts.append(message_data.text)
                    if self.transport._environment is Environment.DEVELOPMENT:
                        if isinstance(message_data.message, RetrieableMessage):
                            self.transport._counters["retry"][
                                (
                                    message_data.message.__class__.__name__,
                                    message_data.message.message_identifier,
                                )
                            ] += 1

            if remove:
                self._message_queue.remove(message_data)

        if message_texts:
            self.log.debug(
                "Send", receiver=to_checksum_address(self.receiver), messages=message_texts
            )
            for message_batch in make_message_batches(message_texts):
                self.transport._send_raw(self.receiver, message_batch)

    def _run(self) -> None:  # type: ignore
        msg = (
            """_RetryQueue started before transport._raiden_service is set. """
            """_RetryQueue should not be started before transport.start() is called"""
        )

        assert self.transport._raiden_service is not None, msg
        self.greenlet.name = (
            f"RetryQueue "
            f"node:{to_checksum_address(self.transport._raiden_service.address)} "
            f"recipient:{to_checksum_address(self.receiver)}"
        )
        # run while transport parent is running
        while not self.transport._stop_event.ready():
            # once entered the critical section, block any other enqueue or notify attempt
            with self._lock:
                self._notify_event.clear()
                if self._message_queue:
                    self._idle_since = 0
                    self._check_and_send()
                else:
                    self._idle_since += 1

            if self.is_idle:
                # There have been no messages to process for a while. Exit.
                # A new instance will be created by `MatrixTransport._get_retrier()` if necessary
                self.log.debug("Exiting idle RetryQueue", queue=self)
                return
            # wait up to retry_interval (or to be notified) before checking again
            self._notify_event.wait(self.transport._config.retry_interval_initial)

    @property
    def is_idle(self) -> bool:
        return self._idle_since >= RETRY_QUEUE_IDLE_AFTER

    def __str__(self) -> str:
        return self.greenlet.name

    def __repr__(self) -> str:
        return f"<{self.__class__.__name__} for {to_normalized_address(self.receiver)}>"


class MatrixTransport(Runnable):
    _room_prefix = "raiden"
    _room_sep = "_"
    _healthcheck_queue: NotifyingQueue[Address]
    log = log

    def __init__(self, config: MatrixTransportConfig, environment: Environment) -> None:
        super().__init__()
        self._uuid = uuid4()
        self._config = config
        self._environment = environment
        self._raiden_service: Optional["RaidenService"] = None

        if config.server == MATRIX_AUTO_SELECT_SERVER:
            available_servers = config.available_servers
        elif urlparse(config.server).scheme in {"http", "https"}:
            available_servers = [config.server]
        else:
            raise TransportError(
                f"Invalid matrix server specified (valid values: "
                f"'{MATRIX_AUTO_SELECT_SERVER}' or a URL)"
            )

        def _http_retry_delay() -> Iterable[float]:
            return timeout_exponential_backoff(
                self._config.retries_before_backoff,
                self._config.retry_interval_initial,
                self._config.retry_interval_max,
            )

        version = pkg_resources.require(raiden.__name__)[0].version
        self._client: GMatrixClient = make_client(
            self._handle_sync_messages,
            self._handle_member_join,
            available_servers,
            http_pool_maxsize=4,
            http_retry_timeout=40,
            http_retry_delay=_http_retry_delay,
            environment=environment,
            user_agent=f"Raiden {version}",
        )

<<<<<<< HEAD
=======
        # web RTC
        self._web_rtc_manager = WebRTCManager(
            None, self._handle_web_rtc_messages, self._handle_sdp_callback
        )

>>>>>>> 0947d9e5
        self.server_url = self._client.api.base_url
        self._server_name = urlparse(self.server_url).netloc

        self.greenlets: List[gevent.Greenlet] = list()

        self._address_to_retrier: Dict[Address, _RetryQueue] = dict()
        self._displayname_cache = DisplayNameCache()

        self.broadcast_rooms: Dict[str, Room] = dict()
        self._broadcast_queue: JoinableQueue[Tuple[str, Message]] = JoinableQueue()

        self._started = False
        self._starting = False

        self._stop_event: Event = Event()
        self._stop_event.set()
        self._healthcheck_queue = NotifyingQueue()

        self._broadcast_event = Event()
        self._prioritize_broadcast_messages: bool = True

        self._invite_queue: List[Tuple[RoomID, dict]] = []

        self._address_mgr: UserAddressManager = UserAddressManager(
            client=self._client,
            displayname_cache=self._displayname_cache,
            address_reachability_changed_callback=self._address_reachability_changed,
            user_presence_changed_callback=self._user_presence_changed,
            _log_context={"transport_uuid": str(self._uuid)},
        )

        self._address_to_room_ids: Dict[Address, List[RoomID]] = defaultdict(list)
        self._client.add_invite_listener(self._handle_invite)

        # Forbids concurrent room creation.
        self.room_creation_lock: Dict[Address, RLock] = defaultdict(RLock)

        self._counters: Dict[str, CounterType[Tuple[str, MessageID]]] = {}
        self._message_timing_keeper: Optional[MessageAckTimingKeeper] = None
        if environment is Environment.DEVELOPMENT:
            self._counters["send"] = Counter()
            self._counters["retry"] = Counter()
            self._counters["dispatch"] = Counter()
            self._message_timing_keeper = MessageAckTimingKeeper()

    def __repr__(self) -> str:
        if self._raiden_service is not None:
            node = f" node:{self.checksummed_address}"
        else:
            node = ""

        return f"<{self.__class__.__name__}{node} id:{self._uuid}>"

    @property
    def checksummed_address(self) -> Optional[AddressHex]:
        if self._raiden_service:
            return to_checksum_address(self._raiden_service.address)
        return None

    def start(  # type: ignore
        self,
        raiden_service: "RaidenService",
        health_check_list: List[Address],
        prev_auth_data: Optional[str],
    ) -> None:
        if not self._stop_event.ready():
            raise RuntimeError(f"{self!r} already started")
        self.log.debug("Matrix starting")
        self._stop_event.clear()
        self._starting = True
        self._raiden_service = raiden_service
        self._web_rtc_manager.node_address = self._raiden_service.address

        self._address_mgr.start()

        assert asyncio.get_event_loop().is_running(), "the loop must be running"
        self.log.debug("Asyncio loop is running", running=asyncio.get_event_loop().is_running())

        try:
            capabilities = capconfig_to_dict(self._config.capabilities_config)
            login(
                client=self._client,
                signer=self._raiden_service.signer,
                prev_auth_data=prev_auth_data,
                capabilities=capabilities,
            )
        except ValueError:
            # `ValueError` may be raised if `get_user` provides invalid data to
            # the `User` constructor. This is either a bug in the login, that
            # tries to get the user after a failed login, or a bug in the
            # Matrix SDK.
            raise RaidenUnrecoverableError("Matrix SDK failed to properly set the userid")
        except MatrixHttpLibError:
            raise RaidenUnrecoverableError("The Matrix homeserver seems to be unavailable.")

        self.log = log.bind(
            current_user=self._user_id,
            node=self.checksummed_address,
            transport_uuid=str(self._uuid),
        )
        self._initialize_broadcast_rooms()
        self._initialize_first_sync()
        self._initialize_health_check(health_check_list)
        self._initialize_sync()

        # (re)start any _RetryQueue which was initialized before start
        for retrier in self._address_to_retrier.values():
            if not retrier:
                self.log.debug("Starting retrier", retrier=retrier)
                retrier.start()

        super().start()  # start greenlet
        self._starting = False
        self._started = True

        self.log.debug("Matrix started", config=self._config)

        # Handle any delayed invites in the future
        self._schedule_new_greenlet(self._process_queued_invites, in_seconds_from_now=1)
        self._schedule_new_greenlet(self._health_check_worker)

    def _process_queued_invites(self) -> None:
        if self._invite_queue:
            self.log.debug("Processing queued invites", queued_invites=len(self._invite_queue))
            for room_id, state in self._invite_queue:
                self._handle_invite(room_id, state)
            self._invite_queue.clear()

    def _run(self) -> None:  # type: ignore
        """ Runnable main method, perform wait on long-running subtasks """
        # dispatch auth data on first scheduling after start
        assert self._raiden_service is not None, "_raiden_service not set"
        self.greenlet.name = f"MatrixTransport._run node:{self.checksummed_address}"
        try:
            # waits on _stop_event.ready()
            self._broadcast_worker()
            # children crashes should throw an exception here
        except gevent.GreenletExit:  # killed without exception
            self._stop_event.set()
            gevent.killall(self.greenlets)  # kill children
            raise  # re-raise to keep killed status
        except Exception:
            self.stop()  # ensure cleanup and wait on subtasks
            raise

    def stop(self) -> None:
        """Try to gracefully stop the greenlet synchronously

        Stop isn't expected to re-raise greenlet _run exception
        (use self.greenlet.get() for that),
        but it should raise any stop-time exception"""
        if self._stop_event.ready():
            return
        self.log.debug("Matrix stopping")
        self._stop_event.set()
        self._broadcast_event.set()

        if self._raiden_service:
            rtc_partners = list(self._web_rtc_manager.address_to_rtc_partners.values())
            for rtc_partner in rtc_partners:
                room = self._get_room_for_address(rtc_partner.partner_address)
                if room:
                    self._client.api.hangup(
                        room.room_id, rtc_partner.get_call_id(self._raiden_service.address)
                    )

                else:
                    self.log.warning(
                        "No room to send hangup. There should be a room before rtc.",
                        partner_address=to_checksum_address(rtc_partner.partner_address),
                    )

            self._web_rtc_manager.stop()

        for retrier in self._address_to_retrier.values():
            if retrier:
                retrier.notify()

        # Wait for retriers which already started to exit, then discard them
        # Retriers which have not been started yet just get discarded
        # In the meanwhile no other retriers should be started since stop_event is set
        #
        # No need to get on them, exceptions are re-raised because of the
        # `link_exception`
        gevent.wait(  # pylint: disable=gevent-disable-wait
            {r.greenlet for r in self._address_to_retrier.values() if r.greenlet}
        )
        self._address_to_retrier = {}

        # We have to stop the client before the address manager. Otherwise the
        # sync thread might call the address manager after the manager has been
        # stopped.
        self._client.stop()  # stop sync_thread, wait on client's greenlets
        self._address_mgr.stop()

        self.log.debug(
            "Waiting on own greenlets",
            greenlets=[greenlet for greenlet in self.greenlets if not greenlet.dead],
        )
        # wait on own greenlets. No need to get on them, exceptions are
        # re-raised because of the `link_exception`
        gevent.wait(self.greenlets)  # pylint: disable=gevent-disable-wait

        self._client.set_presence_state(UserPresence.OFFLINE.value)

        # Ensure keep-alive http connections are closed
        self._client.api.session.close()

        if self._environment is Environment.DEVELOPMENT:
            assert self._message_timing_keeper is not None, MYPY_ANNOTATION
            counters_most_common = {
                counter_type: counter.most_common(50)
                for counter_type, counter in self._counters.items()
            }
            self.log.debug(
                "Transport performance report",
                counters=counters_most_common,
                message_ack_durations=self._message_timing_keeper.generate_report(),
            )

        self.log.debug("Matrix stopped", config=self._config)
        try:
            del self.log
        except AttributeError:
            # During shutdown the log attribute may have already been collected
            pass
        # parent may want to call get() after stop(), to ensure _run errors are re-raised
        # we don't call it here to avoid deadlock when self crashes and calls stop() on finally

    def get_user_ids_for_address(self, address: Address) -> Set[str]:
        address_hex = to_normalized_address(address)
        candidates = self._client.search_user_directory(address_hex)
        self._displayname_cache.warm_users(candidates)
        user_ids = {
            user.user_id for user in candidates if validate_userid_signature(user) == address
        }
        return user_ids

    def force_check_address_reachability(self, address: Address) -> AddressReachability:
        """Force checks an address's reachability bypassing the whitelisting"""
        user_ids = self.get_user_ids_for_address(address)
        return self._address_mgr.get_reachability_from_matrix(user_ids)

    def async_start_health_check(self, node_address: Address) -> None:
        """
        Start healthcheck (status monitoring) for a peer
        also starts listening for messages
        Invites are accepted independently of healthchecking
        """
        self._healthcheck_queue.put(node_address)

    def immediate_health_check_for(self, node_address: Address) -> None:
        """ Start healthcheck (status monitoring) for a peer """
        is_health_information_available = (
            self._address_mgr.get_address_reachability(node_address)
            is not AddressReachability.UNKNOWN
        )

        if is_health_information_available:
            self.log.debug(
                "Healthcheck already enabled", peer_address=to_checksum_address(node_address)
            )
        else:
            self.log.debug("Healthcheck", peer_address=to_checksum_address(node_address))

            self._address_mgr.add_address(node_address)
<<<<<<< HEAD

            # Ensure network state is updated in case we already know about the user presences
            # representing the target node
=======
>>>>>>> 0947d9e5
            user_ids = self.get_user_ids_for_address(node_address)
            self._address_mgr.track_address_presence(node_address, user_ids)

            # Now capabilites are available, only open rooms when no toDevice is available
            capabilities = self._address_mgr.get_address_capabilities(node_address)
            if not self._capability_usable(Capabilities.TODEVICE, capabilities):
                # Start the room creation early on. This reduces latency for channel
                # partners, by removing the latency of creating the room on the first
                # message.
                #
                # This does not reduce latency for target<->initiator communication,
                # since the target may be the node with lower address, and therefore
                # the node that has to create the room.
                self._maybe_create_room_for_address(node_address)
<<<<<<< HEAD
=======
                # Ensure network state is updated in case we already know about the user presences
                # representing the target node
>>>>>>> 0947d9e5

    def _health_check_worker(self) -> None:
        """ Worker to process healthcheck requests. """
        # Instead of busy-looping on the queue, this code used to use
        #
        #    gevent.wait({self._healthcheck_queue, self._stop_event}, count=1)
        #
        # Due to https://github.com/gevent/gevent/issues/1540 this caused AssertionErrors to be
        # printed during startup since, as soon as a node has open channels, the healthcheck
        # queue's internal event will always be already set before the first wait call here.
        #
        # Investigating this issue did suggest that apart from the exception printed on stderr
        # this seemed to have no other negative effects. However to make sure we changed the code
        # to it's current form.
        #
        # FIXME: Once the linked gevent bug has been fixed remove the busy loop and switch back to
        #        using `wait()` and remove the comment above.

        while True:
            try:
                self.immediate_health_check_for(self._healthcheck_queue.get(timeout=0.25))
            except Empty:
                pass
            if self._stop_event.is_set():
                self.log.debug("Health check worker exiting, stop is set")
                return

    def send_async(self, message_queues: List[MessagesQueue]) -> None:
        """Queue messages to be sent.

        It may be called before transport is started, to initialize message queues
        The actual sending is started only when the transport is started
        """
        if self._environment is Environment.DEVELOPMENT:
            assert self._message_timing_keeper is not None, MYPY_ANNOTATION

        for queue in message_queues:
            receiver_address = queue.queue_identifier.recipient

            if not is_binary_address(receiver_address):
                raise ValueError(
                    "Invalid address {}".format(to_checksum_address(receiver_address))
                )

            # These are not protocol messages, but transport specific messages
            for message in queue.messages:
                if isinstance(message, (Delivered, Ping, Pong)):
                    raise ValueError(
                        f"Do not use send_async for {message.__class__.__name__} messages"
                    )

                is_development = self._environment is Environment.DEVELOPMENT
                if is_development and isinstance(message, RetrieableMessage):
                    assert self._message_timing_keeper is not None, MYPY_ANNOTATION
                    self._counters["send"][
                        (message.__class__.__name__, message.message_identifier)
                    ] += 1
                    self._message_timing_keeper.add_message(message)

            self.log.debug(
                "Send async",
                receiver_address=to_checksum_address(receiver_address),
                messages=[
                    redact_secret(DictSerializer.serialize(message)) for message in queue.messages
                ],
                queue_identifier=queue.queue_identifier,
            )

            self._send_with_retry(queue)

    def broadcast(self, room: str, message: Message) -> None:
        """Broadcast a message to a public room.

        These rooms aren't being listened on and therefore no reply could be heard, so these
        messages are sent in a send-and-forget async way.
        The actual room name is composed from the suffix given as parameter and chain name or id
        e.g.: raiden_ropsten_discovery
        Params:
            room: name suffix as passed in config['broadcast_rooms'] list
            message: Message instance to be serialized and sent
        """
        self._broadcast_queue.put((room, message))
        self._broadcast_event.set()

    def _broadcast_worker(self) -> None:
        def _broadcast(room_name: str, serialized_message: str) -> None:
            if not any(suffix in room_name for suffix in self._config.broadcast_rooms):
                raise RuntimeError(
                    f'Broadcast called on non-public room "{room_name}". '
                    f"Known public rooms: {self._config.broadcast_rooms}."
                )
            room_name = make_room_alias(self.chain_id, room_name)
            if room_name not in self.broadcast_rooms:
                room = join_broadcast_room(self._client, f"#{room_name}:{self._server_name}")
                self.broadcast_rooms[room_name] = room

            existing_room = self.broadcast_rooms.get(room_name)
            assert existing_room, f"Unknown broadcast room: {room_name!r}"

            self.log.debug(
                "Broadcast",
                room_name=room_name,
                room=existing_room,
                data=serialized_message.replace("\n", "\\n"),
            )
            existing_room.send_text(serialized_message)

        while not self._stop_event.ready():
            self._broadcast_event.clear()
            messages: Dict[str, List[Message]] = defaultdict(list)
            while self._broadcast_queue.qsize() > 0:
                room_name, message = self._broadcast_queue.get()
                messages[room_name].append(message)
            for room_name, messages_for_room in messages.items():
                serialized_messages = (
                    MessageSerializer.serialize(message) for message in messages_for_room
                )
                for message_batch in make_message_batches(serialized_messages):
                    _broadcast(room_name, message_batch)
                for _ in messages_for_room:
                    # Every message needs to be marked as done.
                    # Unfortunately there's no way to do that in one call :(
                    # https://github.com/gevent/gevent/issues/1436
                    self._broadcast_queue.task_done()

            # Stop prioritizing broadcast messages after initial queue has been emptied
            self._prioritize_broadcast_messages = False
            self._broadcast_event.wait(self._config.retry_interval_initial)

    @property
    def _queueids_to_queues(self) -> QueueIdsToQueues:
        assert self._raiden_service is not None, "_raiden_service not set"

        chain_state = views.state_from_raiden(self._raiden_service)
        return views.get_all_messagequeues(chain_state)

    @property
    def _user_id(self) -> Optional[str]:
        return getattr(self, "_client", None) and getattr(self._client, "user_id", None)

    @property
    def chain_id(self) -> ChainID:
        assert self._raiden_service is not None, "_raiden_service not set"
        return self._raiden_service.rpc_client.chain_id

    def _initialize_first_sync(self) -> None:
        msg = "The first sync requires the Matrix client to be properly authenticated."
        assert self._user_id, msg

        msg = (
            "The sync thread must not be started before the `_inventory_rooms` "
            "is executed, the listener for the inventory rooms must be set up "
            "before any messages can be processed."
        )
        assert self._client.sync_thread is None, msg
        assert self._client.message_worker is None, msg
        assert self._raiden_service is not None, "_raiden_service not set"

        # Call sync to fetch the inventory rooms and new invites, the sync
        # limit prevents fetching the messages.
        filter_id = self._client.create_sync_filter(
            not_rooms=self.broadcast_rooms.values(), limit=0
        )
        prev_sync_filter_id = self._client.set_sync_filter_id(filter_id)
        # Need to reset this here, otherwise we might run into problems after a restart
        self._client.last_sync = float("inf")
        self._client.blocking_sync(
            timeout_ms=self._config.sync_timeout, latency_ms=self._config.sync_latency
        )
        # Restore the filter to start fetching the messages
        self._client.set_sync_filter_id(prev_sync_filter_id)

        for room in self._client.rooms.values():
            partner_address = self._extract_addresses(room)
            # invalid rooms with multiple addresses should be left already
            msg = (
                "rooms with multiple partners should be left instantly "
                "after the join event arrives. "
                "This should be handled by member_join_callback()"
            )
            assert len(partner_address) <= 1, msg
            # should contain only one element which is the partner's address
            if len(partner_address) == 1 and partner_address[0] is not None:
                self.log.debug(
                    "Found room",
                    room=room,
                    aliases=room.aliases,
                    members=room.get_joined_members(),
                )
                self._set_room_id_for_address(partner_address[0], room.room_id)

            self.log.debug(
                "Found room",
                room=room,
                canonical_alias=room.canonical_alias,
                members=room.get_joined_members(),
            )

    def _leave_unexpected_rooms(
        self, rooms_to_leave: List[Room], reason: str = "No reason given"
    ) -> None:
        assert self._raiden_service is not None, "_raiden_service not set"

        def to_string_representation(partner: Optional[Address]) -> str:
            if partner is not None:
                return to_checksum_address(partner)
            else:
                return "NoAddressUser"

        for room in rooms_to_leave:
            partners: List[Optional[Address]] = self._extract_addresses(room)
            self.log.warning(
                "Leaving Room",
                reason=reason,
                canonical_alias=room.canonical_alias,
                room_id=room.room_id,
                partners=[to_string_representation(partner) for partner in partners],
            )
            try:
                self.retry_api_call(room.leave)
            except MatrixRequestError as ex:
                raise TransportError("could not leave room due to MatrixRequestError") from ex

            # update address_to_room_ids (remove room_id for address)
            for valid_partner in [partner for partner in partners if partner is not None]:
                address_to_room_ids = self._get_room_ids_for_address(valid_partner)
                self._address_to_room_ids[valid_partner] = [
                    room_id for room_id in address_to_room_ids if room_id != room.room_id
                ]

    def _initialize_broadcast_rooms(self) -> None:
        msg = "To join the broadcast rooms the Matrix client to be properly authenticated."
        assert self._user_id, msg

        pool = Pool(size=10)

        def _join_broadcast_room(transport: MatrixTransport, room_name: str) -> None:
            broadcast_room_alias = f"#{room_name}:{transport._server_name}"
            transport.log.debug(
                "Joining broadcast room", broadcast_room_alias=broadcast_room_alias
            )
            transport.broadcast_rooms[room_name] = join_broadcast_room(
                client=transport._client, broadcast_room_alias=broadcast_room_alias
            )

        for suffix in self._config.broadcast_rooms:
            alias_prefix = make_room_alias(self.chain_id, suffix)

            if alias_prefix not in self.broadcast_rooms:
                pool.apply_async(_join_broadcast_room, args=(self, alias_prefix))

        pool.join(raise_error=True)

    def _initialize_sync(self) -> None:
        msg = "_initialize_sync requires the GMatrixClient to be properly authenticated."
        assert self._user_id, msg

        msg = "The sync thread must not be started twice"
        assert self._client.sync_worker is None, msg
        assert self._client.message_worker is None, msg

        msg = (
            "The node must have joined the broadcast rooms before starting the "
            "sync thread, since that is necessary to properly generate the "
            "filters."
        )
        assert self.broadcast_rooms, msg

        broadcast_filter_id = self._client.create_sync_filter(
            not_rooms=self.broadcast_rooms.values()
        )
        self._client.set_sync_filter_id(broadcast_filter_id)

        def on_success(greenlet: gevent.Greenlet) -> None:
            if greenlet in self.greenlets:
                self.greenlets.remove(greenlet)

        self._client.start_listener_thread(
            timeout_ms=self._config.sync_timeout, latency_ms=self._config.sync_latency
        )
        assert isinstance(self._client.sync_worker, gevent.Greenlet), MYPY_ANNOTATION
        self._client.sync_worker.link_exception(self.on_error)
        self._client.sync_worker.link_value(on_success)

        assert isinstance(self._client.message_worker, gevent.Greenlet), MYPY_ANNOTATION
        self._client.message_worker.link_exception(self.on_error)
        self._client.message_worker.link_value(on_success)
        self.greenlets = [self._client.sync_worker, self._client.message_worker]

    def _initialize_health_check(self, health_check_list: List[Address]) -> None:
        msg = (
            "Healthcheck requires the Matrix client to be properly "
            "authenticated, because this may create the private rooms."
        )
        assert self._user_id, msg

        msg = (
            "Healthcheck must be initialized after the first sync, because "
            "that fetches the existing rooms from the Matrix server, and "
            "healthcheck may create rooms."
        )
        assert self._client.sync_iteration >= 1, msg

        pool = Pool(size=10)
        greenlets = set(
            pool.apply_async(self.immediate_health_check_for, [address])
            for address in health_check_list
        )
        gevent.joinall(greenlets, raise_error=True)

    def _extract_addresses(self, room: Room) -> List[Optional[Address]]:
        """
        returns list of address of room members.
        If address can not be extracted due to false displayname
        it will include None in the list
        """
        assert self._raiden_service is not None, "_raiden_service not set"
        joined_addresses = set(
            validate_userid_signature(user) for user in room.get_joined_members()
        )

        return [address for address in joined_addresses if address != self._raiden_service.address]

    def _has_multiple_partner_addresses(self, room: Room) -> bool:
        assert self._raiden_service is not None, "_raiden_service not set"
        joined_addresses = set()
        for user in room.get_joined_members():
            address = validate_userid_signature(user)
            if address != self._raiden_service.address:
                joined_addresses.add(address)
                # if address is None it means a false displayname, should leave
                if len(joined_addresses) > 1 or address is None:
                    return True
        return False

    def _handle_invite(self, room_id: RoomID, state: dict) -> None:
        """Handle an invite request.

        Always join a room, even if the partner is not whitelisted. That was
        previously done to prevent a malicious node from inviting and spamming
        the user. However, there are cases where nodes trying to create rooms
        for a channel might race and an invite would be received by one node
        which did not yet whitelist the inviting node, as a result the invite
        would wrongfully be ignored. This change removes the whitelist check.
        To prevent spam, we make sure we ignore presence updates and messages
        from non-whitelisted nodes.
        """
        if self._stop_event.ready():
            return

        if self._starting:
            self.log.debug("Queueing invite", room_id=room_id)
            self._invite_queue.append((room_id, state))
            return

        invite_events = [
            event
            for event in state["events"]
            if event["type"] == "m.room.member"
            and event["content"].get("membership") == "invite"
            and event["state_key"] == self._user_id
        ]

        if not invite_events or not invite_events[0]:
            self.log.debug("Invite: no invite event found", room_id=room_id)
            return  # there should always be one and only one invite membership event for us

        self.log.debug("Got invite", room_id=room_id)

        sender = invite_events[0]["sender"]
        user = self._client.get_user(sender)
        self._displayname_cache.warm_users([user])
        peer_address = validate_userid_signature(user)

        if not peer_address:
            self.log.debug(
                "Got invited to a room by invalid signed user - ignoring",
                room_id=room_id,
                user=user,
            )
            return

        sender_join_events = [
            event
            for event in state["events"]
            if event["type"] == "m.room.member"
            and event["content"].get("membership") == "join"
            and event["state_key"] == sender
        ]

        if not sender_join_events or not sender_join_events[0]:
            self.log.debug("Invite: no sender join event", room_id=room_id)
            return  # there should always be one and only one join membership event for the sender

        join_rules_events = [
            event for event in state["events"] if event["type"] == "m.room.join_rules"
        ]

        # room privacy as seen from the event
        private_room: bool = False
        if join_rules_events:
            join_rules_event = join_rules_events[0]
            private_room = join_rules_event["content"].get("join_rule") == "invite"

        # Ignore the room if it is not private, since that can be an attack
        # vector, e.g. secret reveal messages would be available to any user that
        # knows the room id. (only private rooms are used since ce246af806)
        # this also filters invites to broadcast rooms
        if private_room is False:
            self.log.debug("Invite: ignoring room since it is not private", room_id=room_id)
            return

        room = None
        # try to join the room
        try:
            room = self.retry_api_call(self._client.join_room, room_id_or_alias=room_id)
        except MatrixRequestError as ex:
            # this is catching invitation to room of invalid server -> rejecting the invite
            if ex.code == 404 and ex.content == {
                "errcode": "M_UNKNOWN",
                "error": "No known servers",
            }:
                # reject invite by "leaving" the room
                dummy_room = Room(self._client, room_id)
                self._leave_unexpected_rooms([dummy_room])

        assert room is not None, f"joining room {room} failed"

        self.log.debug(
            "Joined from invite",
            room_id=room_id,
            canonical_alias=room.canonical_alias,
            inviting_address=to_checksum_address(peer_address),
        )

        # room state may not populated yet, so we populate 'invite_only' from event
        room.invite_only = private_room
        self._set_room_id_for_address(address=peer_address, room_id=room_id)

    def _handle_member_join(self, room: Room) -> None:
        if self._is_broadcast_room(room):
            raise AssertionError(
                f"Broadcast room events should be filtered in syncs: {room.canonical_alias}."
                f"Joined Broadcast Rooms: {list(self.broadcast_rooms.keys())}"
                f"Should be joined to: {self._config.broadcast_rooms}"
            )

        if self._has_multiple_partner_addresses(room):
            self._leave_unexpected_rooms(
                [room], "Users from more than one address joined the room"
            )
        else:
            partner_addresses = [
                address for address in self._extract_addresses(room) if address is not None
            ]
            if partner_addresses and self._address_mgr.is_address_known(partner_addresses[0]):
                rtc_partner = self._web_rtc_manager.get_rtc_partner(partner_addresses[0])
                rtc_partner.partner_ready_event.set()

    def _handle_text(self, room: Optional[Room], message: MatrixMessage) -> List[Message]:
        """Handle a single Matrix message.

        The matrix message is expected to be a NDJSON, and each entry should be
        a valid JSON encoded Raiden message.

        Return::
            If any of the validations fail emtpy is returned, otherwise a list
            contained all parsed messages is returned.
        """
        assert self._raiden_service is not None, "_raiden_service not set"
        is_valid_type = (
            message["type"] == "m.room.message" and message["content"]["msgtype"] == "m.text"
        )

        if message["type"] == "m.room.message" and message["content"]["msgtype"] == "m.notice":
            self._handle_call_messages([(room, [message])])

        if not is_valid_type:
            return []

        # Ignore our own messages. We can use address_from_userid in this specific case
        # since it is a negative check. This is used to avoid messages from same address
        # but different user (due to roaming)
        sender_id = message["sender"]
        if self._raiden_service.address == address_from_userid(sender_id):
            return []

        user = self._client.get_user(sender_id)
        self._displayname_cache.warm_users([user])

        peer_address = validate_userid_signature(user)
        if not peer_address:
            self.log.debug(
                "Ignoring message from user with an invalid display name signature",
                peer_user=user.user_id,
                room=room,
            )
            return []

        if room and self._is_broadcast_room(room):
            # This must not happen. Nodes must not listen on broadcast rooms.
            raise RuntimeError(
                f"Received message in broadcast room {room.canonical_alias}. Sending user: {user}"
            )

        if not self._address_mgr.is_address_known(peer_address):
            self.log.debug(
                "Ignoring message from non-whitelisted peer",
                sender=user,
                sender_address=to_checksum_address(peer_address),
                room=room,
            )
            return []

        # rooms we created and invited user, or we're invited specifically by them
        room_ids = self._get_room_ids_for_address(peer_address)

        if room and room.room_id not in room_ids:
            self.log.debug(
                "Ignoring invalid message",
                peer_user=user.user_id,
                peer_address=to_checksum_address(peer_address),
                room=room,
                expected_room_ids=room_ids,
                reason="unknown room for user",
            )
            return []

        return validate_and_parse_message(message["content"]["body"], peer_address)

    def _process_messages(self, all_messages: List[Message]) -> None:
        assert self._raiden_service is not None, "_process_messages must be called after start"

        # Remove this #3254
        for message in all_messages:
            if isinstance(message, (Processed, SignedRetrieableMessage)) and message.sender:
                delivered_message = Delivered(
                    delivered_message_identifier=message.message_identifier,
                    signature=EMPTY_SIGNATURE,
                )
                self._raiden_service.sign(delivered_message)
                retrier = self._get_retrier(message.sender)
                retrier.enqueue_unordered(delivered_message)
            if self._environment is Environment.DEVELOPMENT:
                if isinstance(message, RetrieableMessage):
                    self._counters["dispatch"][
                        (message.__class__.__name__, message.message_identifier)
                    ] += 1
                if isinstance(message, Processed):
                    assert self._message_timing_keeper is not None, MYPY_ANNOTATION
                    self._message_timing_keeper.finalize_message(message)
        self.log.debug("Incoming messages", messages=all_messages)

        self._raiden_service.on_messages(all_messages)

    def _handle_sync_messages(self, sync_messages: MatrixSyncMessages) -> bool:
        """ Handle text messages sent to listening rooms """
        if self._stop_event.ready():
            return False

        assert self._raiden_service is not None, "_raiden_service not set"

        all_messages: List[Message] = list()
        for room, room_messages in sync_messages:
            for text in room_messages:
                all_messages.extend(self._handle_text(room, text))

        self._process_messages(all_messages)
        return len(all_messages) > 0

    def _handle_web_rtc_messages(self, message_data: str, partner_address: Address) -> None:
        if not self._stop_event.is_set():
            messages = validate_and_parse_message(message_data, partner_address)
            self._process_messages(messages)

    def _handle_call_messages(self, sync_messages: MatrixSyncMessages) -> None:
        """
        This function handles incoming signalling messages (in matrix called 'call' events).
        In Raiden 'm.room.message' events are used as the communication format.
        Main function is to forward it to the aiortc library to establish connections.
        Messages contain sdp messages to follow the ROAP (RTC Offer Answer Protocol).
        Args:
            sync_messages: List of call events received by a partner (either offer or answer)
        """
        assert self._raiden_service is not None, "_raiden_service not set"
        for room, call_events in sync_messages:
            for call_event in call_events:

                # Ignore our own messages. We can use address_from_userid in this specific case
                # since it is a negative check. This is used to avoid messages from same address
                # but different user (due to roaming)
                sender_id = call_event["sender"]
                if self._raiden_service.address == address_from_userid(sender_id):
                    continue

                user = self._client.get_user(sender_id)
                self._displayname_cache.warm_users([user])

                peer_address = validate_userid_signature(user)
                if not peer_address:
                    self.log.debug(
                        "Ignoring message from user with an invalid display name signature",
                        peer_user=user.user_id,
                        room=room,
                    )
                    continue

                # due to race conditions in the chain state it is possible that the user is
                # not known by the receiving part
                if not self._address_mgr.is_address_known(peer_address):
                    self.log.debug(
                        "Call event from unknown address",
                        partner_address=to_checksum_address(peer_address),
                        message=call_event,
                    )
                    continue

                content = json.loads(call_event["content"]["body"])

                try:
                    rtc_message_type = content["type"]

                    if (
                        rtc_message_type
                        in [RTCMessageType.OFFER.value, RTCMessageType.ANSWER.value]
                        and "sdp" in content
                    ):
                        self._web_rtc_manager.spawn_set_remote_description(peer_address, content)
                    elif rtc_message_type == RTCMessageType.HANGUP.value:
                        self.log.debug(
                            "Received hang up. Closing rtc connection",
                            partner_address=to_checksum_address(peer_address),
                        )
                        self._web_rtc_manager.close(peer_address)

                    # TODO: implement candidates handling
                    else:
                        self.log.debug(
                            "Unknown rtc message type",
                            partner_address=to_checksum_address(peer_address),
                            type=rtc_message_type,
                        )

                except KeyError:
                    self.log.warning(f"Malformed signalling message. {content}")
                    continue

    def _get_retrier(self, receiver: Address) -> _RetryQueue:
        """ Construct and return a _RetryQueue for receiver """
        retrier = self._address_to_retrier.get(receiver)
        # The RetryQueue may have exited due to being idle
        if retrier is None or retrier.greenlet.ready():
            retrier = _RetryQueue(transport=self, receiver=receiver)
            self._address_to_retrier[receiver] = retrier
            if not self._stop_event.ready():
                retrier.start()
            # ``Runnable.start()`` may re-create the internal greenlet
            retrier.greenlet.link_exception(self.on_error)
        return retrier

    def _send_with_retry(self, queue: MessagesQueue) -> None:
        retrier = self._get_retrier(queue.queue_identifier.recipient)
        retrier.enqueue(queue_identifier=queue.queue_identifier, messages=queue.messages)

    def _send_raw(self, receiver_address: Address, data: str) -> None:
        assert self._raiden_service is not None, "_raiden_service not set"

<<<<<<< HEAD
=======
        # Try sending using webRTC
        if self._web_rtc_manager.has_ready_channel(receiver_address):
            self.log.debug(
                "Send raw using webRTC message",
                receiver=to_checksum_address(receiver_address),
                data=data.replace("\n", "\\n"),
            )
            rtc_partner = self._web_rtc_manager.address_to_rtc_partners[receiver_address]
            send_rtc_message(rtc_partner, data, self._raiden_service.address)
            return

>>>>>>> 0947d9e5
        # Try sending using toDevice message
        capabilities = self._address_mgr.get_address_capabilities(receiver_address)
        if self._capability_usable(Capabilities.TODEVICE, capabilities):
            self.log.debug(
                "Send raw using toDevice message",
                receiver=to_checksum_address(receiver_address),
                data=data.replace("\n", "\\n"),
            )
            online_userids = {
                user_id
                for user_id in self._address_mgr.get_userids_for_address(receiver_address)
                if self._address_mgr.get_userid_presence(user_id) in USER_PRESENCE_REACHABLE_STATES
            }
            if not online_userids:
                self.log.debug("No online user_ids", online_userids=online_userids)
                return
<<<<<<< HEAD

            body = {
                user_id: {"*": {"msgtype": "m.text", "body": data}} for user_id in online_userids
            }

            self._client.api.send_to_device(event_type="m.room.message", messages=body)
            return

=======

            body = {
                user_id: {"*": {"msgtype": "m.text", "body": data}} for user_id in online_userids
            }

            self._client.api.send_to_device(event_type="m.room.message", messages=body)
            return

>>>>>>> 0947d9e5
        # Try sending using existing room
        room = self._get_room_for_address(receiver_address, require_online_peer=True)
        if room:
            self.log.debug(
                "Send raw using room message",
                receiver=to_checksum_address(receiver_address),
                room=room,
                data=data.replace("\n", "\\n"),
            )
            room.send_text(data)
            return
<<<<<<< HEAD
=======

>>>>>>> 0947d9e5
        # It is possible there is no room yet. This happens when:
        #
        # - The room creation is started by a background thread running
        # `whitelist`, and the room can be used by a another thread.
        # - The room should be created by the partner, and this node is waiting
        # on it.
        # - No user for the requested address is online
        #
        # This is not a problem since the messages are retried regularly.
        self.log.warning("No room for receiver", receiver=to_checksum_address(receiver_address))

    def _get_room_for_address(
        self, address: Address, require_online_peer: bool = False
    ) -> Optional[Room]:
        # if this function ever gets called after stop event is set
        # the assertion will trigger an error
        msg = (
            f"address not health checked: "
            f"node: {self._user_id}, "
            f"peer: {to_checksum_address(address)}"
        )
        assert address and self._address_mgr.is_address_known(address), msg

        room_candidates = []
        room_ids = self._get_room_ids_for_address(address)
        if room_ids:
            while room_ids:
                room_id = room_ids.pop(0)
                room = self._client.rooms[room_id]
                if self._is_broadcast_room(room):
                    self.log.warning(
                        "Ignoring broadcast room for peer",
                        room=room,
                        peer=to_checksum_address(address),
                    )
                    continue
                room_candidates.append(room)

        if room_candidates:
            if not require_online_peer:
                # Return the first existing room
                room = room_candidates[0]
                self.log.debug(
                    "Existing room",
                    room=room,
                    members=room.get_joined_members(),
                    require_online_peer=require_online_peer,
                )
                return room
            else:
                # The caller needs a room with a peer that is online
                online_userids = {
                    user_id
                    for user_id in self._address_mgr.get_userids_for_address(address)
                    if self._address_mgr.get_userid_presence(user_id)
                    in USER_PRESENCE_REACHABLE_STATES
                }
                while room_candidates:
                    room = room_candidates.pop(0)
                    has_online_peers = online_userids.intersection(
                        {user.user_id for user in room.get_joined_members()}
                    )
                    if has_online_peers:
                        self.log.debug(
                            "Existing room",
                            room=room,
                            members=room.get_joined_members(),
                            require_online_peer=require_online_peer,
                        )
                        return room

        return None

    def _maybe_create_room_for_address(self, address: Address) -> None:
        if self._stop_event.ready():
            return None

        if self._get_room_for_address(address):
            return None

        assert self._raiden_service is not None, "_raiden_service not set"

        # The rooms creation is asymetric, only the node with the lower
        # address is responsible to create the room. This fixes race conditions
        # were the two nodes try to create a room with each other at the same
        # time, leading to communications problems if the nodes choose a
        # different room.
        #
        # This does not introduce a new attack vector, since not creating the
        # room is the same as being unresponsive.
        room_creator_address = my_place_or_yours(
            our_address=self._raiden_service.address, partner_address=address
        )
        if self._raiden_service.address != room_creator_address:
            self.log.debug(
                "This node should not create the room",
                partner_address=to_checksum_address(address),
            )
            return None

        with self.room_creation_lock[address]:
            candidates = self._client.search_user_directory(to_normalized_address(address))
            self._displayname_cache.warm_users(candidates)

            partner_users = [
                user for user in candidates if validate_userid_signature(user) == address
            ]
            partner_user_ids = [user.user_id for user in partner_users]

            if not partner_users:
                self.log.error(
                    "Partner doesn't have a user", partner_address=to_checksum_address(address)
                )

                return None

            room = self._client.create_room(None, invitees=partner_user_ids, is_public=False)
            self.log.debug("Created private room", room=room, invitees=partner_users)

            self.log.debug(
                "Fetching room members", room=room, partner_address=to_checksum_address(address)
            )

            def partner_joined(fetched_members: Optional[List[User]]) -> bool:
                if fetched_members is None:
                    return False
                return any(member.user_id in partner_user_ids for member in fetched_members)

            members = self.retry_api_call(
                room.get_joined_members, verify_response=partner_joined, force_resync=True
            )

            assert members is not None, "fetching members failed"

            if not partner_joined(members):
                self.log.debug(
                    "Peer has not joined from invite yet, should join eventually",
                    room=room,
                    partner_address=to_checksum_address(address),
                    retry_interval=RETRY_INTERVAL,
                )

            # Here, the list of valid user ids is composed of
            # all known partner user ids along with our own.
            # If our partner roams, the user will be invited to
            # the room, resulting in multiple user ids for the partner.
            # If we roam, a new user and room will be created and only
            # the new user shall be in the room.
            valid_user_ids = partner_user_ids + [self._client.user_id]
            has_unexpected_user_ids = any(
                member.user_id not in valid_user_ids for member in members
            )

            if has_unexpected_user_ids:
                self._leave_unexpected_rooms([room], "Private room has unexpected participants")
                return None

            self._address_mgr.add_userids_for_address(
                address, {user.user_id for user in partner_users}
            )

            self._set_room_id_for_address(address, room.room_id)
            self.log.debug("Channel room", peer_address=to_checksum_address(address), room=room)

    def _maybe_create_web_rtc_channel(self, address: Address) -> None:

        if self._stop_event.ready():
            return

        assert self._raiden_service is not None, "_raiden_service not set"

        lower_address = my_place_or_yours(self._raiden_service.address, address)

        if lower_address == self._raiden_service.address:
            self.log.debug(
                "Spawning create rtc channel worker",
                partner_address=to_checksum_address(address),
            )
            # initiate web rtc handling
            self._schedule_new_greenlet(self._create_web_rtc_channel, address)

    def _handle_sdp_callback(
        self, rtc_session_description: Optional[RTCSessionDescription], partner_address: Address
    ) -> None:
        """
        This is a callback function to process sdp (session description protocol) messages.
        These messages are part of the ROAP (RTC Offer Answer Protocol) which is also called
        signalling. Messages are exchanged via the partners' private matrix room.
        Args:
            rtc_session_description: sdp message for the partner
            partner_address: Address of the partner
        """
        assert self._raiden_service is not None, "_raiden_service not set"

        if self._stop_event.ready():
            return

        if rtc_session_description is None:
            return

        rtc_partner = self._web_rtc_manager.get_rtc_partner(partner_address)
        call_id = rtc_partner.get_call_id(self._raiden_service.address)
        sdp_type = rtc_session_description.type

        message = {"type": sdp_type, "sdp": rtc_session_description.sdp, "call_id": call_id}
        self.log.debug(
            f"Send {sdp_type} to partner",
            partner_address=to_checksum_address(partner_address),
            sdp_description=message,
        )

        room = self._get_room_for_address(partner_address, require_online_peer=True)
        if room is None:
            return

        if sdp_type == SDPTypes.OFFER.value:
            self._client.api.invite(room.room_id, call_id, rtc_session_description.sdp)
        if sdp_type == SDPTypes.ANSWER.value:
            self._client.api.answer(room.room_id, call_id, rtc_session_description.sdp)

    def _create_web_rtc_channel(self, partner_address: Address) -> None:
        assert self._raiden_service is not None, "_raiden_service not set"
        # making room optional is a workaround to fix mypy statement
        # unreachable 5 lines below. https://github.com/python/mypy/issues/7204
        room: Optional[Room] = None
        # bigger loop to retry if channel was not created
        while not self._web_rtc_manager.has_ready_channel(partner_address):
            # if room is not None that means we are at least in the second iteration
            # call hang up to sync with the partner about a retry
            if room is not None:
                self.log.debug(
                    "Could not establish channel. Trying again.",
                    partner_address=to_checksum_address(partner_address),
                )
                self._client.api.hangup(
                    room.room_id,
                    self._web_rtc_manager.get_rtc_partner(partner_address).get_call_id(
                        self._raiden_service.address
                    ),
                )
                self._web_rtc_manager.close(partner_address)

            rtc_partner = self._web_rtc_manager.get_rtc_partner(partner_address)
            # we need to wait for a online partner and an existing room
            while (
                self._get_room_for_address(partner_address, require_online_peer=True) is None
                or not self._started
            ):
                self.log.debug(
                    "Waiting for partner reachable to create rtc channel",
                    partner_address=to_checksum_address(partner_address),
                )
                # this can be ignored here since the underlying awaitables are only events
                gevent.wait(  # pylint: disable=gevent-disable-wait
                    [rtc_partner.partner_ready_event, self._stop_event], timeout=15, count=1
                )

                rtc_partner.partner_ready_event.clear()

                if self._stop_event.is_set():
                    return

            room = self._get_room_for_address(partner_address, require_online_peer=True)

            # we can only ask here for capabilities
            # since we have to wait until the user comes online
            capabilities = self._address_mgr.get_address_capabilities(partner_address)
            if self._capability_usable(Capabilities.WEBRTC, capabilities):
                self.log.debug(
                    "Initiating web rtc",
                    partner_address=to_checksum_address(partner_address),
                )
                self._web_rtc_manager.spawn_create_channel(partner_address)
            else:
                # if no web rtc capabilities by partner remove him from the rtc partners
                self.log.debug(
                    "Partner has no web rtc capabilities",
                    node=self._raiden_service.address,
                    partner_address=partner_address,
                    partner_capabilities=capabilities,
                )
                self._web_rtc_manager.close(partner_address)
                return
            # wait for WEB_RTC_CHANNEL_TIMEOUT seconds and check if connection was established
            if self._stop_event.wait(timeout=WEB_RTC_CHANNEL_TIMEOUT):
                return

<<<<<<< HEAD
    def _is_broadcast_room(self, room: Optional[Room]) -> bool:
        if room is None:
            return False
=======
    def _is_broadcast_room(self, room: Room) -> bool:
>>>>>>> 0947d9e5
        has_alias = room.canonical_alias is not None
        return has_alias and any(
            suffix in room.canonical_alias for suffix in self._config.broadcast_rooms
        )

    def _capability_usable(
        self, capability: Capabilities, partner_capabilies: PeerCapabilities
    ) -> bool:
        """ Checks if a given capability is enabled for the local and the partner node """

        own_caps = capconfig_to_dict(self._config.capabilities_config)

        key = capability.value
        return bool(
            key in own_caps
            and own_caps[key]
            and key in partner_capabilies
            and partner_capabilies[key]
        )

    def _user_presence_changed(self, user: User, _presence: UserPresence) -> None:
        # maybe inviting user used to also possibly invite user's from presence changes
        assert self._raiden_service is not None, "_raiden_service not set"
        greenlet = self._schedule_new_greenlet(self._maybe_invite_user, user)
        greenlet.name = f"invite node:{self.checksummed_address} user:{user}"

    def _address_reachability_changed(
        self, address: Address, reachability: AddressReachability, capabilities: PeerCapabilities
    ) -> None:
        if reachability is AddressReachability.REACHABLE:
            node_reachability = NetworkState.REACHABLE
            # _QueueRetry.notify when partner comes online
            retrier = self._address_to_retrier.get(address)
            if retrier:
                retrier.notify()

            if self._capability_usable(Capabilities.WEBRTC, capabilities):
                # if lower address spawn worker to create web rtc channel
                self._maybe_create_web_rtc_channel(address)

        elif reachability is AddressReachability.UNKNOWN:
            node_reachability = NetworkState.UNKNOWN
        elif reachability is AddressReachability.UNREACHABLE:
            node_reachability = NetworkState.UNREACHABLE
        else:
            raise TypeError(f'Unexpected reachability state "{reachability}".')

        log.debug("Peer capabilities", capabilities=capabilities, address=address)

        assert self._raiden_service is not None, "_raiden_service not set"

        state_change = ActionChangeNodeNetworkState(address, node_reachability)
        self._raiden_service.handle_and_track_state_changes([state_change])

    def _maybe_invite_user(self, user: User) -> None:
        """Invite user if necessary.

        - Only the node with the smallest address should do
          the invites, just like the rule to
          prevent race conditions while creating the room.

        - Invites are necessary for roaming, when the higher
          address node roams, a new user is created. Therefore, the new
          user will not be in the room because the room is private.
          This newly created user has to be invited.
        """
        msg = "Invite user must not be called on a non-started transport"
        assert self._raiden_service is not None, msg

        peer_address = validate_userid_signature(user)
        if not peer_address:
            return

        room_ids = self._get_room_ids_for_address(peer_address)
        if not room_ids:
            return

        if len(room_ids) >= 2:
            # TODO: Handle malicious partner creating
            # and additional room.
            # This cannot lead to loss of funds,
            # it is just unexpected behavior.
            self.log.debug(
                "Multiple rooms exist with peer",
                peer_address=to_checksum_address(peer_address),
                rooms=room_ids,
            )

        inviter = my_place_or_yours(
            our_address=self._raiden_service.address, partner_address=peer_address
        )
        if inviter != self._raiden_service.address:
            self.log.debug(
                "This node is not the inviter", inviter=to_checksum_address(peer_address)
            )
            return

        capabilities = self._address_mgr.get_address_capabilities(peer_address)
        if self._capability_usable(Capabilities.TODEVICE, capabilities):
            self.log.debug(
                "Both partner and we have `toDevice` capability, skipping room creation",
                partner=to_checksum_address(peer_address),
                parter_caps=capabilities,
            )
            return

        room = self._client.rooms[room_ids[0]]
        if not room._members:
            room.get_joined_members(force_resync=True)

        if user.user_id not in room._members:
            self.log.debug(
                "Inviting", peer_address=to_checksum_address(peer_address), user=user, room=room
            )
            try:
                room.invite_user(user.user_id)
            except (json.JSONDecodeError, MatrixRequestError):
                self.log.warning(
                    "Exception inviting user, maybe their server is not healthy",
                    peer_address=to_checksum_address(peer_address),
                    user=user,
                    room=room,
                    exc_info=True,
                )

    def _sign(self, data: bytes) -> bytes:
        """ Use eth_sign compatible hasher to sign matrix data """
        assert self._raiden_service is not None, "_raiden_service not set"
        return self._raiden_service.signer.sign(data=data)

    def _set_room_id_for_address(self, address: Address, room_id: RoomID) -> None:

        assert not room_id or room_id in self._client.rooms, "Invalid room_id"

        room_ids = self._get_room_ids_for_address(address)

        # push to front
        room_ids = [room_id] + [r for r in room_ids if r != room_id]
        self._address_to_room_ids[address] = room_ids

    def _get_room_ids_for_address(self, address: Address) -> List[RoomID]:
        address_hex: AddressHex = to_hex_address(address)
        room_ids = self._address_to_room_ids[address]

        self.log.debug("Room ids for address", for_address=address_hex, room_ids=room_ids)

        return [
            room_id
            for room_id in room_ids
            if room_id in self._client.rooms and self._client.rooms[room_id].invite_only
        ]

    def retry_api_call(
        self,
        method_with_api_request: Callable,
        verify_response: Callable[[Any], bool] = lambda x: True,
        retries: int = JOIN_RETRIES,
        retry_interval: float = RETRY_INTERVAL,
        retry_interval_multiplier: float = RETRY_INTERVAL_MULTIPLIER,
        *args: Any,
        **kwargs: Any,
    ) -> Any:
        """
        This method wraps around api calls to add a retry mechanism
        in case of failure or unsatisfying response

        Args:
            method_with_api_request: wrapped api call
            verify_response: verify response or try again
            retries: number of retries
            retry_interval: retry interval
            retry_interval_multiplier: multiplier to prolong the waiting interval
            *args: will be passed to method_with_api_request
            **kwargs: will be passed to method_with_api_request
        """
        return_value = None
        last_ex = None
        for _ in range(retries):
            try:
                return_value = method_with_api_request(*args, **kwargs)
                if verify_response(return_value):
                    return return_value
            except MatrixError as e:
                last_ex = e
            finally:
                if self._stop_event.wait(retry_interval):
                    return return_value  # noqa: B012
                retry_interval = retry_interval * retry_interval_multiplier

        if last_ex is None:
            return return_value
        raise last_ex<|MERGE_RESOLUTION|>--- conflicted
+++ resolved
@@ -19,9 +19,6 @@
 from matrix_client.errors import MatrixError, MatrixHttpLibError, MatrixRequestError
 
 import raiden
-<<<<<<< HEAD
-from raiden.constants import EMPTY_SIGNATURE, MATRIX_AUTO_SELECT_SERVER, Capabilities, Environment
-=======
 from raiden.constants import (
     EMPTY_SIGNATURE,
     MATRIX_AUTO_SELECT_SERVER,
@@ -31,7 +28,6 @@
     RTCMessageType,
     SDPTypes,
 )
->>>>>>> 0947d9e5
 from raiden.exceptions import RaidenUnrecoverableError, TransportError
 from raiden.messages.abstract import Message, RetrieableMessage, SignedRetrieableMessage
 from raiden.messages.healthcheck import Ping, Pong
@@ -392,14 +388,11 @@
             user_agent=f"Raiden {version}",
         )
 
-<<<<<<< HEAD
-=======
         # web RTC
         self._web_rtc_manager = WebRTCManager(
             None, self._handle_web_rtc_messages, self._handle_sdp_callback
         )
 
->>>>>>> 0947d9e5
         self.server_url = self._client.api.base_url
         self._server_name = urlparse(self.server_url).netloc
 
@@ -666,12 +659,6 @@
             self.log.debug("Healthcheck", peer_address=to_checksum_address(node_address))
 
             self._address_mgr.add_address(node_address)
-<<<<<<< HEAD
-
-            # Ensure network state is updated in case we already know about the user presences
-            # representing the target node
-=======
->>>>>>> 0947d9e5
             user_ids = self.get_user_ids_for_address(node_address)
             self._address_mgr.track_address_presence(node_address, user_ids)
 
@@ -686,11 +673,8 @@
                 # since the target may be the node with lower address, and therefore
                 # the node that has to create the room.
                 self._maybe_create_room_for_address(node_address)
-<<<<<<< HEAD
-=======
                 # Ensure network state is updated in case we already know about the user presences
                 # representing the target node
->>>>>>> 0947d9e5
 
     def _health_check_worker(self) -> None:
         """ Worker to process healthcheck requests. """
@@ -1358,8 +1342,6 @@
     def _send_raw(self, receiver_address: Address, data: str) -> None:
         assert self._raiden_service is not None, "_raiden_service not set"
 
-<<<<<<< HEAD
-=======
         # Try sending using webRTC
         if self._web_rtc_manager.has_ready_channel(receiver_address):
             self.log.debug(
@@ -1371,7 +1353,6 @@
             send_rtc_message(rtc_partner, data, self._raiden_service.address)
             return
 
->>>>>>> 0947d9e5
         # Try sending using toDevice message
         capabilities = self._address_mgr.get_address_capabilities(receiver_address)
         if self._capability_usable(Capabilities.TODEVICE, capabilities):
@@ -1388,7 +1369,6 @@
             if not online_userids:
                 self.log.debug("No online user_ids", online_userids=online_userids)
                 return
-<<<<<<< HEAD
 
             body = {
                 user_id: {"*": {"msgtype": "m.text", "body": data}} for user_id in online_userids
@@ -1397,16 +1377,6 @@
             self._client.api.send_to_device(event_type="m.room.message", messages=body)
             return
 
-=======
-
-            body = {
-                user_id: {"*": {"msgtype": "m.text", "body": data}} for user_id in online_userids
-            }
-
-            self._client.api.send_to_device(event_type="m.room.message", messages=body)
-            return
-
->>>>>>> 0947d9e5
         # Try sending using existing room
         room = self._get_room_for_address(receiver_address, require_online_peer=True)
         if room:
@@ -1418,10 +1388,7 @@
             )
             room.send_text(data)
             return
-<<<<<<< HEAD
-=======
-
->>>>>>> 0947d9e5
+
         # It is possible there is no room yet. This happens when:
         #
         # - The room creation is started by a background thread running
@@ -1709,13 +1676,7 @@
             if self._stop_event.wait(timeout=WEB_RTC_CHANNEL_TIMEOUT):
                 return
 
-<<<<<<< HEAD
-    def _is_broadcast_room(self, room: Optional[Room]) -> bool:
-        if room is None:
-            return False
-=======
     def _is_broadcast_room(self, room: Room) -> bool:
->>>>>>> 0947d9e5
         has_alias = room.canonical_alias is not None
         return has_alias and any(
             suffix in room.canonical_alias for suffix in self._config.broadcast_rooms
@@ -1762,8 +1723,6 @@
             node_reachability = NetworkState.UNREACHABLE
         else:
             raise TypeError(f'Unexpected reachability state "{reachability}".')
-
-        log.debug("Peer capabilities", capabilities=capabilities, address=address)
 
         assert self._raiden_service is not None, "_raiden_service not set"
 
